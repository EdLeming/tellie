#!/usr/bin/env python
#
# serial_command
#
# classes: SerialCommand
#
# Command functions to send to the TELLIE
# control box.
#
# Author: Matt Mottram
#         <m.mottram@qmul.ac.uk>
#
###########################################
###########################################

import serial
import tellie_exception
import re
import sys
import time
from common import parameters
try:
    from snotdaq import logger
    _snotDaqLog = True
except ImportError:
    from common import tellie_logger
    _snotDatLog = False

_max_pulse_height = 16383
_max_pulse_width = 16383
_max_lo = 255.
_max_pulse_delay = 256.020
_min_pulse_delay = 0.1
_max_trigger_delay = 1275
_max_fibre_delay = 127.5
_max_pulse_number = 65025
_max_pulse_number_upper = 255
_max_pulse_number_lower = 255
_max_temp_probe = 64

_cmd_fire_continuous = "a"
_cmd_read_single_lower = "r"
_cmd_read_single_upper = "m"
_cmd_fire_average_lower = "s"
_cmd_fire_average_upper = "U"
_cmd_fire_series = "g"
_buffer_end_sequence = "K"
_cmd_stop = "X"
_cmd_channel_clear = "C"
_cmd_channel_select_single_start = "I"
_cmd_channel_select_single_end = "N"
_cmd_channel_select_many_start = "J"
_cmd_channel_select_many_end = "E"
_cmd_pulse_height_hi = "L"
_cmd_pulse_height_lo = "M"
_cmd_pulse_height_end = "P"
_cmd_pulse_width_hi = "Q"
_cmd_pulse_width_lo = "R"
_cmd_pulse_width_end = "S"
_cmd_pulse_number_hi = "H"
_cmd_pulse_number_lo = "G"
_cmd_pulse_delay = "u"
_cmd_trigger_delay = "d"
_cmd_fibre_delay = "e"
_cmd_temp_select_lower = "n"
_cmd_temp_read_lower = "T"
_cmd_temp_select_upper = "f"
_cmd_temp_read_upper = "k"
_cmd_distable_trig_in = "B"


class SerialCommand(object):
    """Contains a serial command object.
    """

    def __init__(self, port_name = "/dev/tty.usbserial-FTE3C0PG", server_port = 5030, logger_port = 4001,
                 port_timeout = 0.3):
        '''Initialise function: open serial connection.
        '''
        self._port_name = port_name
        self._port_timeout = port_timeout
        self._logger_port = logger_port

        # Set up logger stuff.
        if _snotDaqLog:
            self.logger = logger.Logger()
            try:
                self.logger.connect('tellie', 'minard', self._logger_port)
            except Exception as e:
                self.logger.warn("unable to connect to log server: %s" % str(e))
            self.logger.notice("Tellie connected to logger server!")

        else:
            self.logger = tellie_logger.TellieLogger.get_instance()

        # Set up serial connection to tellie
        self._serial = None
        try:
            self._serial = serial.Serial(port=self._port_name, timeout=self._port_timeout)
            self.logger.debug("Serial connection open: %s" % self._serial)
        except serial.SerialException, e:
            raise tellie_exception.TellieSerialException(e)

        # Cache current settings - remove need to re-command where possible
        # Channel specific settings
        self._channel = [] #always a list
        self._current_pulse_width = [-999]*96
        self._current_pulse_height = [-999]*96
        self._current_fibre_delay = [-999]*96

        # Global settings
        self._current_pulse_number = None
        self._current_pulse_delay = None
        self._current_trigger_delay = None

        # Information on whether the channel is being fired
        self._firing = 0 #must wait for firing to complete
        self._reading = 0 #once a read command has been sent, dont send again!

        # Temperature settings
        self._current_temp_probe = None

        # If a new channel is selected should force setting all new parameters
        # restriction only lifted once a fire command has been called
        self._force_setting = False

        # Send a reset, to ensure the RTS is set to false
        self.reset()

        # Send a clear channel command, just in case
        self.clear_channel()
        print "Tellie server initialised"

    def __del__(self):
        """Deletion function"""
        if self._serial:
            self._serial.close()

    def _check_clear_buffer(self):
        """Many commands expect an empty buffer, fail if they are not!
        """
        buffer_read = self._serial.read(100)
        if buffer_read != "":
            raise tellie_exception.TellieException("Buffer not clear: %s" % (buffer_read))

    def _send_command(self, command, readout=True, buffer_check=None, sleep_after_command=0.1):
        """Send a command to the serial port.
        Command can be a chr/str (single write) or a list.
        Lists are used for e.g. a high/low bit command where
        the high bit could finish with an endline (i.e. endstream)

        sleep_after_command is the default time to sleep between each write command"""
        self.logger.debug("_send_command:%s" % command)

        if type(command) is str:
            command = [command]
        if type(command) is not list:
            raise tellie_exception.TellieException("Command is not a list: %s %s" % (command, type(command)))
        try:
            for c in command:
                self._serial.write(c)
                time.sleep(sleep_after_command)
        except:
            raise tellie_exception.TellieException("Lost connection with TELLIE control!")

        if not buffer_check: # assume returns same as input
            buffer_check = ''
            for c in command:
                buffer_check += c

        if readout is True:
            # One read command (with default timeout of 0.1s) should be
            # enough to get all the chars from the readout.
            buffer_read = self._serial.read(len(buffer_check))
            attempt = 0
            print "READ:", len(buffer_read), buffer_read,
            print "Check:", len(buffer_check), buffer_check
            while (len(buffer_read) != len(buffer_check)) and attempt<10:
                print "read again"
                # First, try reading again
                time.sleep(0.1)
                buffer_read += self._serial.read(len(buffer_check))
                attempt += 1

            if str(buffer_read)!=str(buffer_check):
                self.logger.debug("problem reading buffer, send %s, read %s" % (command, buffer_read))
                #clear anything else that might be in there
                time.sleep(0.1)
                remainder = self._serial.read(100)
                self._serial.write("X") # send a stop
                time.sleep(0.1)
                self._serial.write("C") # send a clear
                time.sleep(0.1)
                self._serial.read(100)
                message = "Unexpected buffer output:\nsaw: %s, remainder %s\nexpected: %s" % (buffer_read, remainder, buffer_check)
                self.logger.warn(message)
                raise tellie_exception.TellieException(message)
            else:
                self.logger.log(logger.DEBUG, "success reading buffer:%s" % buffer_read)
        else:
            self.logger.debug("not a readout command")

    def _send_setting_command(self, command, buffer_check=None, while_fire=False):
        """Send non-firing command.
        All of these should have a clear buffer before being used.  Can set
        while_fire to True to allow a non-fire command to be sent while firing
        (will cause PIN readout to be flushed to buffer).
        """
        self.logger.debug("Send non-firing command")
        if self._firing is True:
            if while_fire is False:
                raise tellie_exception.TellieException("Cannot run command, in firing mode")
            else:
                #Assume that we CANNOT readout the buffer here!
                self._send_command(command=command, readout=False)
        else:
            self._check_clear_buffer()
            self._send_command(command=command, buffer_check=buffer_check)

    def _send_global_setting_command(self, command, buffer_check=None, while_fire=False):
        """Send non-firing command that affects all channels.
        Can set while_fire to True to allow a non-fire command to be sent
        while firing (will cause PIN readout to be flushed to buffer).
        """
        self.logger.debug("Send global setting command %s" % (command))
        self._send_setting_command(command=command, buffer_check=buffer_check, while_fire=while_fire)

    def _send_channel_setting_command(self, command, buffer_check=None, while_fire=False):
        """Send non-firing command for specific channel.
        Can set while_fire to True to allow a non-fire command to be sent while
        firing (will cause PIN readout to be flushed to buffer).
        """
        self.logger.debug("Send channel setting command %s" % (command))

        if not self._channel or self._channel == []:
            raise tellie_exception.TellieException("Cannot run channel command, no channel selected")
        if len(self._channel)!=1:
            raise tellie_exception.TellieException("Cannot run channel command, must have single channel selected: %s" % (self._channel))
        self._send_setting_command(command=command, buffer_check=buffer_check, while_fire=while_fire)

    def reset(self):
        """Send a reset command!

        Assumes that the port is open (which it is by default)
        """
        self.logger.debug("Reset!")            

        self._serial.setRTS(True)
        # sleep, just in case
        time.sleep(3.0)
        self._serial.setRTS(False)
        # close the port and reopen?
        time.sleep(3.0)

    def fire(self, while_fire=False):
        """Fire tellie, place class into firing mode.
        Can send a fire command while already in fire mode if required."""
        self.logger.debug("Fire!")

        if self._firing is True and while_fire is False:
            raise tellie_exception.TellieException("Cannot fire, already in firing mode")
        self.check_ready()
        # Set readout to false when firing (must read
        # averaged pin at some later time).
        cmd = None
        buffer_check = _cmd_fire_series
        #if the series is less than 0.5 seconds, also check for the end of sequence
        if (self._current_pulse_number * self._current_pulse_delay) < 500:
            buffer_check += _buffer_end_sequence
            self._send_command(_cmd_fire_series, buffer_check=buffer_check)
        else:
            self._send_command(_cmd_fire_series, buffer_check=buffer_check)
            self._firing = True #still firing
        self._force_setting = False

    def fire_sequence(self, while_fire=False):
        """Fire in sequence mode, can only be done for a single channel.
        """
        self.logger.debug("Fire sequence!")
        if len(self._channel)!=1:
            raise tellie_exception.TellieException("Cannot fire with >1 channel")
        self.check_ready()
        cmd = None
        if self._channel[0] <= 56: #up to box 7
            cmd = _cmd_fire_average_lower
        else:
            cmd = _cmd_fire_average_upper
        self._send_command(cmd, False)
        self._firing = True
        self._force_setting = False

    def fire_single(self):
        """Fire single pulse
        """
        if self._firing is True:
            raise tellie_exception.TellieException("Cannot fire, already in firing mode")
        if self._channel <= 56: #up to box 7
            cmd = _cmd_fire_single_lower
        else:
            cmd = _cmd_fire_single_upper
        self._send_command(cmd, False)
        self._firing = True
        pin = self.read_pin(self._channel[0])
        while not pin:
            pin = self.read_pin(self._channel[0])
        return pin

    def fire_continuous(self):
        """Fire Tellie in continous mode.
        """
        if self._firing is True:
            raise tellie_exception.TellieException("Cannot fire, already in firing mode")
        self._send_command(_cmd_fire_continuous, False)
        self._firing = True
        self._force_setting = False

    def read_buffer(self, n=100):
        return self._serial.read(n)

    def stop(self):
        """Stop firing tellie"""
        self.logger.debug("Stop firing!")
        self._send_command(_cmd_stop, False)
        buffer_contents = self._serial.read(100)
        self._firing = False
        return buffer_contents

    def read_pin(self, channel=None, timeout=2.0, final=True):
        """Read the pin diode output, should always follow a fire command,
        Provide channel number to select specific channel, otherwise, receive dict of all channels"""
        self.logger.debug("Read PINOUT")
        #if in firing mode, check the buffer shows the sequence has ended
        if self._firing:
            if self._serial.read(100) == _buffer_end_sequence:
                print "K in buffer"
                self._firing = False
            else:
                print "No K in buffer"
                return None, None
        if channel:
            if self._reading is True:
                if channel != self._channel[0]:
                    raise tellie_exception.TellieException("Cannot read pin for channel %s, already trying to read channel %s" % (channel, self._channel[0]))
            else:
                self.select_channel(channel)
            if self._channel[0] <= 56: #up to box 7
                #cmd = _cmd_read_average_lower
                print "read!"
                cmd = _cmd_read_single_lower
            else:
                #cmd = _cmd_read_average_upper
                print "read!"
                cmd = _cmd_read_single_upper
            if not self._reading:
                self._send_command(cmd, False)
            pattern = re.compile(r"""\d+""")
            start = time.time()
            pin = []
            while (time.time()-start)<timeout:
                output = self._serial.read(100)
                pin = pattern.findall(output)
                if len(pin):
                    break
                time.sleep(0.1)
            if len(pin)>1:
                self._firing = False
                self._reading = False
                raise tellie_exception.TellieException("Bad number of PIN readouts: %s %s" % (len(pin), pin))
            elif len(pin) == 0:
                self._reading = True
                return None, None
            self._reading = False
            if final is True:
                self._firing = False
            return pin[0], channel
        else:
            #check all PINs from the last firing sequence
            #need to store a copy of which pins were read
            channel_list = self._channel
            channel_dict = {}
            final_read = False
            for i, channel in enumerate(channel_list):
                if i == len(channel_list)-1:
                    final_read = True
                pin, _ = self.read_pin(channel, final=final_read)
                channel_dict[channel] = pin
            return channel_dict, channel_list

    def read_pin_sequence(self):
        """Read a pin from the sequence firing mode only.
        """
        self.logger.debug("Read PINOUT sequence")            
        if self._firing is not True:
            raise tellie_exception.TellieException("Cannot read pin, not in firing mode")
        pattern = re.compile(r"""\d+""")
        output = self._serial.read(100)
<<<<<<< HEAD
        self.logger.debug("BUFFER: %s" % output)
        pin = pattern.findall(output)
        if len(pin)>1:
            self._firing = False
            raise tellie_exception.TellieException("Bad number of PIN readouts: %s %s" % (len(pin), pin))
        elif len(pin) == 0:
            return None, None
=======
        if _snotDaqLog == True:
            self.logger.log(logger.DEBUG, "BUFFER: %s" % output)
        else:
            self.logger.debug("BUFFER: %s" % output)
        numbers = pattern.findall(output)
        if len(numbers) == 1:
            pin, rms = numbers[0], 0.
        elif len(numbers) == 3:
            pin, rms = numbers[0], "%s.%s" % (numbers[1], numbers[2])
        else:
            raise tellie_exception.TellieException("Bad number of PIN readouts: %s %s" % (len(numbers), numbers))
            return None, None, None
>>>>>>> 499c5143
        self._firing = False
        value_dict = {self._channel[0]: pin}
        rms_dict = {self._channel[0]: rms}
        return value_dict, rms_dict, self._channel

    def check_ready(self):
        """Check that all settings have been set"""
        not_set = []
        for channel in self._channel:
            if self._current_pulse_width[channel-1] is None:
                not_set += ["Pulse width"]
            if self._current_pulse_height[channel-1] is None:
                not_set += ["Pulse height"]
            if self._current_fibre_delay[channel-1] is None:
                not_set += ["Fibre delay"]
        if self._current_pulse_number is None:
            not_set += ["Pulse number"]
        if self._current_pulse_delay is None:
            not_set += ["Pulse delay"]
        if self._current_trigger_delay is None:
            not_set += ["Trigger delay"]
        print not_set
        if not_set != []:
            raise tellie_exception.TellieException("Undefined options: %s" % (", ".join(opt for opt in not_set)))

    def clear_channel(self):
        """Unselect the channel"""
        self.logger.debug("Clear channel")
        self._send_command(_cmd_channel_clear)
        self._channel = []

    def clear_channel_settings(self, channel):
        """Clear settings for a specific channel"""
        self._current_pulse_width[channel-1] = None
        self._current_pulse_height[channel-1] = None
        self._current_fibre_delay[channel-1] = None

    def clear_global_settings(self):
        """Clear settings that affect all channels"""
        self._current_pulse_number = None
        self._current_pulse_delay = None
        self._current_trigger_delay = None

    def select_channel(self, channel):
        """Select a channel"""
        if type(channel) is not int:
            channel = int(channel)
        if self._channel != []:
            if self._channel == [channel]:
                #channel already selected
                return 0
        self.logger.debug("Select channel %s %s" % (channel, type(channel)))
        command, buffer_check = command_select_channel(channel)
        self._send_command(command=command, buffer_check=buffer_check)
        self._channel = [channel]
        return 0 # OK status

    def select_channels(self, channels):
        """Select multiple channels, expects list for channels"""
        self.logger.debug("Select channels %s %s" % (channels, type(channels)))
        self.clear_channel()
        command = _cmd_channel_select_many_start
        for channel in channels:
            print channel
            command += chr(channel)
        command += _cmd_channel_select_many_end
        buffer_check = "B"+str((int(channels[0])-1)/8+1)+_cmd_channel_select_many_end
        print "SEND CHANNELS", "CMD", command, "BUF", buffer_check
        self._send_command(command=command, buffer_check=buffer_check)
        print "DONE!"
        self._channel = channels

    def init_channel(self, channel, pulse_number, pulse_delay, trigger_delay,
                     pulse_width, pulse_height, fibre_delay):
        """Select and setup all channel settings.
        """
        if self._firing:
            raise tellie_exception.TellieException("Cannot initialise a channel when in firing mode")
        commands = []
        buffer_checks = ""
        commands, buffer_checks = command_append([commands, buffer_checks], command_select_channel(channel))
        print "INIT", commands, buffer_checks
        commands, buffer_checks = command_append([commands, buffer_checks], command_pulse_number(pulse_number))
        commands, buffer_checks = command_append([commands, buffer_checks], command_pulse_delay(pulse_delay))
        commands, buffer_checks = command_append([commands, buffer_checks], command_trigger_delay(trigger_delay))
        commands, buffer_checks = command_append([commands, buffer_checks], command_pulse_width(pulse_width))
        commands, buffer_checks = command_append([commands, buffer_checks], command_pulse_height(pulse_height))
        commands, buffer_checks = command_append([commands, buffer_checks], command_fibre_delay(fibre_delay))
        print "COMMAND: ", commands, type(commands)
        print "BUFFER CHECK: ", buffer_checks, type(buffer_checks)
        print command_pulse_number(pulse_number)
        print command_pulse_height(pulse_height)
        print command_pulse_width(pulse_width)
        print command_pulse_delay(pulse_delay)
        print "COMMANDS:", commands
        print "BUFFER:", buffer_checks
        self._send_command(command=commands, buffer_check=buffer_checks)
        self._channel = [channel]
        self._current_pulse_number = pulse_number
        self._current_pulse_delay = pulse_delay
        self._current_trigger_delay = trigger_delay
        self._current_pulse_width[self._channel[0]] = pulse_width
        self._current_pulse_height[self._channel[0]] = pulse_height
        self._current_fibre_delay[self._channel[0]] = fibre_delay
        # Return a dump of the settings
        settings = {"channels": self._channel,
                    "pulse_number": self._current_pulse_number,
                    "pulse_delay": self._current_pulse_delay,
                    "trigger_delay": self._current_trigger_delay,
                    "channel_settings": {}}
        for c in self._channel:
            print c
            settings["channel_settings"][str(c)] = {"pulse_width": self._current_pulse_width[c],
                                                    "pulse_height": self._current_pulse_height[c],
                                                    "fibre_delay": self._current_fibre_delay[c]}
        return settings

    def set_pulse_height(self, par):
        """Set the pulse height for the selected channel"""
        if len(self._channel) != 1:
            raise tellie_exception.TellieException("Cannot set parameter with channels set as %s" % (self._channel))
        if par == self._current_pulse_height[self._channel[0]] and not self._force_setting:
            pass #same as current setting
        else:
            self.logger.debug("Set pulse height %s %s" % (par, type(par)))
            command, buffer_check = command_pulse_height(par)
            self._send_channel_setting_command(command=command, buffer_check=buffer_check)
            self._current_pulse_height[self._channel[0]] = par
        return 0

    def set_pulse_width(self, par):
        """Set the pulse width for the selected channel.
        This is the only setting that can be modified while in firing mode."""
        if len(self._channel) != 1:
            raise tellie_exception.TellieException("Cannot set parameter with channels set as %s" % (self._channel))
        if par == self._current_pulse_width[self._channel[0]] and not self._force_setting:
            pass #same as current setting
        else:
            self.logger.debug("Set pulse width %s %s" % (par, type(par)))                
            command, buffer_check = command_pulse_width(par)
            self._send_channel_setting_command(command=command, buffer_check=buffer_check)
            self._current_pulse_width[self._channel[0]] = par
        return 0

    def set_fibre_delay(self, par):
        """Set the fibre (channel) delay for the selected channel"""
        if len(self._channel) != 1:
            raise tellie_exception.TellieException("Cannot set parameter with channels set as %s" % (self._channel))
        if par == self._current_fibre_delay[self._channel[0]] and not self._force_setting:
            pass
        else:
            self.logger.debug("Set Fibre delay %s %s" % (par, type(par)))
            command, buffer_check = command_fibre_delay(par)
            self._send_channel_setting_command(command=command, buffer_check=buffer_check)
            self._current_fibre_delay[self._channel[0]] = par
        return 0

    def set_pulse_number(self, par):
        """Set the number of pulses to fire (global setting)"""
        if par == self._current_pulse_number and not self._force_setting:
            pass
        else:
            self.logger.debug("Set pulse number %s %s" % (par, type(par)))
            command, buffer_check = command_pulse_number(par)
            self._send_global_setting_command(command=command, buffer_check=buffer_check)
            self._current_pulse_number = par
        return 0

    def set_pulse_delay(self, par):
        """Set the delay between pulses (global setting)"""
        if par == self._current_pulse_delay and not self._force_setting:
            pass
        else:
            self.logger.debug("Set pulse delay %s %s" % (par, type(par)))
            command, buffer_check = command_pulse_delay(par)
            self._send_global_setting_command(command=command, buffer_check=buffer_check)
            self._current_pulse_delay = par
        return 0

    def set_trigger_delay(self, par):
        """Set the trigger delay (global setting)"""
        if par == self._current_trigger_delay and not self._force_setting:
            pass
        else:
            self.logger.debug("Set trigger delay %s %s" % (par, type(par)))
            command, buffer_check = command_trigger_delay(par)
            self._send_global_setting_command(command=command, buffer_check=buffer_check)
            self._current_trigger_delay = par
        return 0

    def select_temp_probe(self, par):
        """Select the temperature probe to read"""
        if par == self._current_temp_probe and not self._force_setting:
            pass
        else:
            self.logger.debug("Select temperature probe %s %s" % (par, type(par)))
            command, buffer_check = command_select_temp(par)
            self._send_command(command=command, readout=False)
            self._current_temp_probe = par
            #read the temperature twice
            #first reading is always junk
            #second reading is sometimes junk
            self.read_temp()
            self.read_temp()
        return 0

    def read_temp(self, timeout=1.0):
        """Read the temperature"""
        if not self._current_temp_probe:
            raise tellie_exception.TellieException("Cannot read temp: no probe selected")
        cmd = ""
        if self._current_temp_probe < 33 and self._current_temp_probe > 0:
            cmd = _cmd_temp_read_lower
        elif self._current_temp_probe < _max_temp_probe + 1:
            cmd = _cmd_temp_read_upper
        else:
            raise tellie_exception.TellieException("Temp probe not in known range")
        self._send_command(command=cmd, readout=False)
        pattern = re.compile(r"""[-+]?\d*\.\d+|\d+""")
        #wait for a few seconds before reading out
        temp = None
        start = time.time()
        while not temp:
            output = self._serial.read(100)
            self.logger.debug("Buffer: %s" % output)
            temp = pattern.findall(output)
            if time.time() - start > timeout:
                raise tellie_exception.TellieException("Temperature read timeout!")
        if len(temp)>1:
            raise tellie_exception.TellieException("Bad number of temp readouts: %s %s" % (len(temp), temp))
        temp = float(temp[0])
        return temp

    def disable_external_trigger(self):
        """Disable the external trigger"""
        self._send_command(command="B")

    ########################################
    # Commands just to check current settings
    def get_pulse_delay(self):
        """Get the pulse delay
        """
        return self._current_pulse_delay

    def get_pulse_number(self):
        """Get the pulse delay
        """
        return self._current_pulse_number
        


class SNO6C(SerialCommand):
    """Object for the main TELLIE setup.
    """

    def __init__(self, port_name=None):
        """Initialisation command.
        """
        super(SNO6C, self).__init__(port_name)


class SNO6CKapustinsky(SerialCommand):
    """Object for the Kapustinsky single channel (4) setup.
    """

    def __init__(self, port_name=None):
        """Initialisation command.
        """
        super(SNO6CKapustinsky, self).__init__(port_name)

    def select_channel(self, channel):
        """Select a channel: override"""
        if type(channel) is not int:
            channel = int(channel)
        if self._channel != []:
            if self._channel == [channel]:
                #channel already selected
                return 0
        self.logger.debug("Select channel %s %s" % (channel, type(channel)))
        command = _cmd_channel_select_single_start+chr(channel)+_cmd_channel_select_single_end
        self._send_command(command=command, buffer_check="N")
        self._channel = [channel]
        return 0



##################################################
# Command options and corresponding buffer outputs
#
# These are retained such that command chains may
# be called (e.g. set all settings) before running
# a buffer readout.

def command_select_channel(par):
    """Get the command to select a single channel"""
    command = _cmd_channel_select_single_start+chr(par)+_cmd_channel_select_single_end
    buffer_check = "B"+str((int(par)-1)/8+1)+_cmd_channel_select_single_end
    return command, buffer_check


def command_pulse_height(par):
    """Get the command to set a pulse height"""
    if par > _max_pulse_height or par < 0:
        raise tellie_exception.TellieException("Invalid pulse height: %s" % par)
    hi = par >> 8
    lo = par & 255
    command = [_cmd_pulse_height_hi+chr(hi)]
    command+= [_cmd_pulse_height_lo+chr(lo)]
    command+= [_cmd_pulse_height_end]
    buffer_check = _cmd_pulse_height_hi + _cmd_pulse_height_lo + _cmd_pulse_height_end
    return command, buffer_check


def command_pulse_width(par):
    """Get the command to set a pulse width"""
    if par > _max_pulse_width or par < 0:
        raise tellie_exception.TellieException("Invalid pulse width: %s %s %s" % (par, _max_pulse_width, par>_max_pulse_width))
    hi = par >> 8
    lo = par & 255
    command = [_cmd_pulse_width_hi+chr(hi)]
    command+= [_cmd_pulse_width_lo+chr(lo)+_cmd_pulse_width_end]
    buffer_check = _cmd_pulse_width_hi + _cmd_pulse_width_lo + _cmd_pulse_width_end
    return command, buffer_check


def command_pulse_number(par):
    """Get the command to set a pulse number"""
    if par > _max_pulse_number or par < 0:
        raise tellie_exception.TellieException("Invalid pulse number: %s" % (par))
    par = int(par)
    adjusted, actual_par, hi, lo = parameters.pulse_number(par)
    if adjusted is True:
        raise tellie_exception.TellieException("Invalid pulse number: %s" % (par))
    command = [_cmd_pulse_number_hi+chr(hi)]
    command+= [_cmd_pulse_number_lo+chr(lo)]
    buffer_check = _cmd_pulse_number_hi + _cmd_pulse_number_lo
    return command, buffer_check


def command_pulse_delay(par):
    """Get the command to set a pulse delay"""
    if par > _max_pulse_delay or par < 0:
        raise tellie_exception.TellieException("Invalid pulse delay: %s" % par)
    ms = int(par)
    us = int((par-ms)*250)
    command = [_cmd_pulse_delay+chr(ms)]
    command+= [chr(us)]
    buffer_check = _cmd_pulse_delay
    return command, buffer_check


def command_trigger_delay(par):
    """Get the command to set a trigger delay"""
    if par > _max_trigger_delay or par < 0:
        raise tellie_exception.TellieException("Invalid trigger delay: %s" % par)
    command = [_cmd_trigger_delay+chr(par/5)]
    buffer_check = _cmd_trigger_delay
    return command, buffer_check


def command_fibre_delay(par):
    """Get the command to set a fibre delay"""
    if par > _max_fibre_delay or par < 0:
        raise tellie_exception.TellieException("Invalid fibre delay: %s" % par)
    adjusted, adj_delay, setting = parameters.fibre_delay(par)
    print "COMMAND", par, adjusted, adj_delay, setting
    if adjusted is True:
        raise tellie_exception.TellieException("Invalid delay: %s" % (par))
    command = [_cmd_fibre_delay+chr(setting)]
    buffer_check = _cmd_fibre_delay
    return command, buffer_check


def command_select_temp(par):
    """Select a temperature probe to read"""
    if par > _max_temp_probe or par < 0:
        raise tellie_exception.TellieException("Invalid temp. probe number: %s" % par)
    cmd = ""
    par = par
    if par < 33 and par > 0:
        cmd = _cmd_temp_select_lower
        par = par
    elif par < _max_temp_probe + 1:
        cmd = _cmd_temp_select_upper
        par = par - 32 #lower
    else:
        raise tellie_exception.TellieException("Invalid temp. probe number: %s" % par)
    command = [cmd+chr(par)]
    return command, None # nothing in buffer


##################################################
# Helper functions
def command_append(inputs, values):
    '''Pass in inputs as (command, buffer_check) and values to append.

    Inputs should be a list.
    Command should be returned as a list, buffer_check as a string.
    '''
    assert len(inputs) == len(values)
    if type(inputs[0]) is not list:
        inputs[0] = [inputs[0]]
    if type(values[0]) is not list:
        inputs[0] += [values[0]]
    else:
        inputs[0] += values[0]
    inputs[1] = "%s%s" % (inputs[1], values[1])
    return inputs
<|MERGE_RESOLUTION|>--- conflicted
+++ resolved
@@ -394,15 +394,6 @@
             raise tellie_exception.TellieException("Cannot read pin, not in firing mode")
         pattern = re.compile(r"""\d+""")
         output = self._serial.read(100)
-<<<<<<< HEAD
-        self.logger.debug("BUFFER: %s" % output)
-        pin = pattern.findall(output)
-        if len(pin)>1:
-            self._firing = False
-            raise tellie_exception.TellieException("Bad number of PIN readouts: %s %s" % (len(pin), pin))
-        elif len(pin) == 0:
-            return None, None
-=======
         if _snotDaqLog == True:
             self.logger.log(logger.DEBUG, "BUFFER: %s" % output)
         else:
@@ -415,7 +406,6 @@
         else:
             raise tellie_exception.TellieException("Bad number of PIN readouts: %s %s" % (len(numbers), numbers))
             return None, None, None
->>>>>>> 499c5143
         self._firing = False
         value_dict = {self._channel[0]: pin}
         rms_dict = {self._channel[0]: rms}
