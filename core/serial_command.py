--- conflicted
+++ resolved
@@ -43,11 +43,7 @@
             self._serial_port = serial_port
             
         if not port_timeout:
-<<<<<<< HEAD
-            self._port_timeout = p._port_timeout
-=======
-            self._port_timeout = 0.2
->>>>>>> 8ddd877c
+        self._port_timeout = p._port_timeout
         else:
             self._port_timeout = port_timeout
 
