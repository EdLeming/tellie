#!/usr/bin/env python
#
# serial_command
#
# SerialCommand
#
# Command functions to send to the Tellie
# control box
#
# Author: Matt Mottram
#         <m.mottram@sussex.ac.uk>
#
# History:
# 2013/03/08: First instance
# 2013/10/21: Added new classes for different chips, pep8
#
###########################################
###########################################

import serial
import tellie_exception
import re
import sys
import time
from common import tellie_logger, parameters

_max_pulse_height = 16383
_max_pulse_width = 16383
_max_lo = 255.
_max_pulse_delay = 256.020
_min_pulse_delay = 0.1
_max_trigger_delay = 1275
_max_fibre_delay = 127.5
_max_pulse_number = 65025
_max_pulse_number_upper = 255
_max_pulse_number_lower = 255
_max_temp_probe = 64

_cmd_fire_continuous = "a"
_cmd_read_single_lower = "r"
_cmd_read_single_upper = "m"
_cmd_fire_average_lower = "s"
_cmd_fire_average_upper = "U"
_cmd_fire_series = "g"
_buffer_end_sequence = "K"
_cmd_stop = "X"
_cmd_channel_clear = "C"
_cmd_channel_select_single_start = "I"
_cmd_channel_select_single_end = "N"
_cmd_channel_select_many_start = "J"
_cmd_channel_select_many_end = "E"
_cmd_ph_hi = "L"
_cmd_ph_lo = "M"
_cmd_ph_end = "P"
_cmd_pw_hi = "Q"
_cmd_pw_lo = "R"
_cmd_pw_end = "S"
_cmd_pn_hi = "H"
_cmd_pn_lo = "G"
_cmd_pd = "u"
_cmd_td = "d"
_cmd_fd = "e"
_cmd_temp_select_lower = "n"
_cmd_temp_read_lower = "T"
_cmd_temp_select_upper = "f"
_cmd_temp_read_upper = "k"
_cmd_disable_ext_trig = "B"
_cmd_enable_ext_trig = "A"
_cmd_fire_average_ext_trig = "b"
_cmd_fire_ext_trig = "F"

class SerialCommand(object):
    """Serial command object.
    Base class, different chips then inheret from this.
    """

    def __init__(self, port_name=None):
        """Initialise the serial command"""
        if not port_name:
<<<<<<< HEAD
            #self._port_name = "/dev/tty.usbserial-FTE3C0PG"
=======
>>>>>>> 2a824310
            self._port_name = "/dev/tty.usbserial-FTGA2OCZ"
        else:
            self._port_name = port_name
        # This is the same as a sleep, but with the advantage of breaking
        # if enough characters are seen in the buffer.
        self._port_timeout = 0.3
        self._serial = None
        self.logger = tellie_logger.TellieLogger.get_instance()
        try:
            self._serial = serial.Serial(port=self._port_name, timeout=self._port_timeout)
            self.logger.debug("Serial connection open: %s" % self._serial)
        except serial.SerialException, e:
            raise tellie_exception.TellieSerialException(e)
        #cache current settings - remove need to re-command where possible
        #channel specific settings
        self._channel = [] #always a list
        self._current_pw = [-999]*96
        self._current_ph = [-999]*96
        self._current_fd = [-999]*96
        #global settings
        self._current_pn = None
        self._current_pd = None
        self._current_td = None
        #information on whether the channel is being fired
        self._firing = 0 #must wait for firing to complete
        self._reading = 0 #once a read command has been sent, dont send again!
        #temperature settings
        self._current_temp_probe = None
        #if a new channel is selected should force setting all new parameters
        #restriction only lifted once a fire command has been called
        self._force_setting = False
        #send a reset, to ensure the RTS is set to false
        self.reset()
        #send a clear channel command, just in case
        self.clear_channel()
        #By default stop tellie waiting for external trigger (i.e. running in slave mode).
        #Slave mode can be re-instated later if required.
        self._send_command(_cmd_disable_ext_trig)

    def __del__(self):
        """Deletion function"""
        if self._serial:
            self._send_command(_cmd_disable_ext_trig) # Stop accecpting external trigs
            self._serial.close()

    def _check_clear_buffer(self):
        """Many commands expect an empty buffer, fail if they are not!
        """
        buffer_read = self._serial.read(100)
        if buffer_read != "":
            raise tellie_exception.TellieException("Buffer not clear: %s" % (buffer_read))

    def _send_command(self, command, readout=True, buffer_check=None):
        """Send a command to the serial port.
        Command can be a chr/str (single write) or a list.
        Lists are used for e.g. a high/low bit command where
        the high bit could finish with an endline (i.e. endstream)"""
        self.logger.debug("_send_command:%s" % command)
        if type(command) is str:
            command = [command]
        if type(command) is not list:
            raise tellie_exception.TellieException("Command is not a list: %s %s" % (command, type(command)))
        try:
            for c in command:
                self._serial.write(c)
        except:
            raise tellie_exception.TellieException("Lost connection with TELLIE control!")
        if not buffer_check: # assume returns same as input
            buffer_check = ''
            for c in command:
                buffer_check += c
        if readout is True:
            # One read command (with default timeout of 0.1s) should be
            # enough to get all the chars from the readout.
            buffer_read = self._serial.read(len(buffer_check))
            if str(buffer_read)!=str(buffer_check):
                self.logger.debug("problem reading buffer, send %s, read %s" % (command, buffer_read))
                #clear anything else that might be in there
                time.sleep(0.1)
                remainder = self._serial.read(100)
                self._serial.write("X") # send a stop
                time.sleep(0.1)
                self._serial.write("C") # send a clear
                time.sleep(0.1)
                self._serial.read(100)
                message = "Unexpected buffer output:\nsaw: %s, remainder %s\nexpected: %s" % (buffer_read, remainder, buffer_check)
                self.logger.warn(message)
                raise tellie_exception.TellieException(message)
            else:
                self.logger.debug("success reading buffer:%s" % buffer_read)
        else:
            self.logger.debug("not a readout command")

    def _send_setting_command(self, command, buffer_check=None, while_fire=False):
        """Send non-firing command.
        All of these should have a clear buffer before being used.  Can set
        while_fire to True to allow a non-fire command to be sent while firing
        (will cause PIN readout to be flushed to buffer).
        """
        self.logger.debug("Send non-firing command")
        if self._firing is True:
            if while_fire is False:
                raise tellie_exception.TellieException("Cannot run command, in firing mode")
            else:
                #Assume that we CANNOT readout the buffer here!
                self._send_command(command=command, readout=False)
        else:
            self._check_clear_buffer()
            self._send_command(command=command, buffer_check=buffer_check)

    def _send_global_setting_command(self, command, buffer_check=None, while_fire=False):
        """Send non-firing command that affects all channels.
        Can set while_fire to True to allow a non-fire command to be sent
        while firing (will cause PIN readout to be flushed to buffer).
        """
        self.logger.debug("Send global setting command %s" % (command))
        self._send_setting_command(command=command, buffer_check=buffer_check, while_fire=while_fire)

    def _send_channel_setting_command(self, command, buffer_check=None, while_fire=False):
        """Send non-firing command for specific channel.
        Can set while_fire to True to allow a non-fire command to be sent while
        firing (will cause PIN readout to be flushed to buffer).
        """
        self.logger.debug("Send channel setting command %s" % (command))
        if not self._channel or self._channel == []:
            raise tellie_exception.TellieException("Cannot run channel command, no channel selected")
        if len(self._channel)!=1:
            raise tellie_exception.TellieException("Cannot run channel command, must have single channel selected: %s" % (self._channel))
        self._send_setting_command(command=command, buffer_check=buffer_check, while_fire=while_fire)

    def reset(self):
        """Send a reset command!

        Assumes that the port is open (which it is by default)
        """
        self.logger.debug("Reset!")
        self._serial.setRTS(True)
        # sleep, just in case
        time.sleep(3.0)
        self._serial.setRTS(False)
        # close the port and reopen?
        time.sleep(3.0)

    def enable_external_trig(self, while_fire=False):
        """Tell TELLIE to fire on any external trigger.

        Can send a fire command while already in fire mode if required."""
        self.logger.debug("Enable ext triggering mode")
        if self._firing is True and while_fire is False:
            raise tellie_exception.TellieException("Cannot set ext. trig, already in firing mode")
        self._send_command(_cmd_enable_ext_trig)

    def trigger_single(self):
        """Fire single pulse upon receiving an external trigger.

        """
        if self._firing is True:
            raise tellie_exception.TellieException("Cannot fire, already in firing mode")
        #if self._channel <= 56: #up to box 7                                                               
        #    cmd = _cmd_fire_single_lower
        #else:
        #    cmd = _cmd_fire_single_upper
        self._send_command(_cmd_fire_ext_trig, False)
        self._firing = True
        time.sleep(0.1)
        pin = self.read_pin(self._channel[0])
        while not pin:
            pin = self.read_pin(self._channel[0])
        return pin

    def fire(self, while_fire=False):
        """Fire tellie, place class into firing mode.
        Can send a fire command while already in fire mode if required."""
        self.logger.debug("Fire!")
        if self._firing is True and while_fire is False:
            raise tellie_exception.TellieException("Cannot fire, already in firing mode")
        self.check_ready()
        # Set readout to false when firing (must read
        # averaged pin at some later time).
        cmd = None
        buffer_check = _cmd_fire_series
        #if the series is less than 0.5 seconds, also check for the end of sequence
        if (self._current_pn * self._current_pd) < 500:
            buffer_check += _buffer_end_sequence
            self._send_command(_cmd_fire_series, buffer_check=buffer_check)
        else:
            self._send_command(_cmd_fire_series, buffer_check=buffer_check)
            self._firing = True #still firing
        self._force_setting = False

    def fire_sequence(self, while_fire=False):
        """Fire in sequence mode, can only be done for a single channel.
        """
        self.logger.debug("Fire sequence!")
        if len(self._channel)!=1:
            raise tellie_exception.TellieException("Cannot fire with >1 channel")
        self.check_ready()
        cmd = None
        if self._channel[0] <= 56: #up to box 7
            cmd = _cmd_fire_average_lower
        else:
            cmd = _cmd_fire_average_upper
        self._send_command(cmd, False)
        self._firing = True
        self._force_setting = False

    def fire_single(self):
        """Fire single pulse
        """
        if self._firing is True:
            raise tellie_exception.TellieException("Cannot fire, already in firing mode")
        if self._channel <= 56: #up to box 7
            cmd = _cmd_read_single_lower
        else:
            cmd = _cmd_read_single_upper
        self._send_command(cmd, False)
        self._firing = True
        pin = self.read_pin(self._channel[0])
        while not pin:
            pin = self.read_pin(self._channel[0])
        return pin

    def fire_continuous(self):
        """Fire Tellie in continous mode.
        """
        if self._firing is True:
            raise tellie_exception.TellieException("Cannot fire, already in firing mode")
        self._send_command(_cmd_fire_continuous, False)
        self._firing = True
        self._force_setting = False

    def read_buffer(self, n=100):
        return self._serial.read(n)

    def stop(self):
        """Stop firing tellie"""
        self.logger.debug("Stop firing!")
        self._send_command(_cmd_stop, False)
        buffer_contents = self._serial.read(100)
        self._firing = False
        return buffer_contents

    def read_pin(self, channel=None, timeout=2.0, final=True):
        """Read the pin diode output, should always follow a fire command,
        Provide channel number to select specific channel, otherwise, receive dict of all channels"""
        self.logger.debug("Read PINOUT")
        #if in firing mode, check the buffer shows the sequence has ended
        if self._firing:
            if self._serial.read(100) == _buffer_end_sequence:
                print "K in buffer"
                self._firing = False
            else:
                print "No K in buffer"
                return None, None
        if channel:
            if self._reading is True:
                if channel != self._channel[0]:
                    raise tellie_exception.TellieException("Cannot read pin for channel %s, already trying to read channel %s" % (channel, self._channel[0]))
            else:
                self.select_channel(channel)
            if self._channel[0] <= 56: #up to box 7
                #cmd = _cmd_read_average_lower
                print "read!"
                cmd = _cmd_read_single_lower
            else:
                #cmd = _cmd_read_average_upper
                print "read!"
                cmd = _cmd_read_single_upper
            if not self._reading:
                self._send_command(cmd, False)
            pattern = re.compile(r"""\d+""")
            start = time.time()
            pin = []
            while (time.time()-start)<timeout:
                output = self._serial.read(100)
                pin = pattern.findall(output)
                if len(pin):
                    break
                time.sleep(0.1)
            if len(pin)>1:
                self._firing = False
                self._reading = False
                raise tellie_exception.TellieException("Bad number of PIN readouts: %s %s" % (len(pin), pin))
            elif len(pin) == 0:
                self._reading = True
                return None, None
            self._reading = False
            if final is True:
                self._firing = False
            return pin[0], channel
        else:
            #check all PINs from the last firing sequence
            #need to store a copy of which pins were read
            channel_list = self._channel
            channel_dict = {}
            final_read = False
            for i, channel in enumerate(channel_list):
                if i == len(channel_list)-1:
                    final_read = True
                pin, _ = self.read_pin(channel, final=final_read)
                channel_dict[channel] = pin
            return channel_dict, channel_list

    def read_pin_sequence(self):
        """Read a pin from the sequence firing mode only.
        """
        self.logger.debug("Read PINOUT sequence")
        if self._firing is not True:
            raise tellie_exception.TellieException("Cannot read pin, not in firing mode")
        pattern = re.compile(r"""\d+""")
        output = self._serial.read(100)
        self.logger.debug("BUFFER: %s" % output)
        pin = pattern.findall(output)
        if len(pin)>1:
            self._firing = False
            raise tellie_exception.TellieException("Bad number of PIN readouts: %s %s" % (len(pin), pin))
        elif len(pin) == 0:
            return None, None
        self._firing = False
        channel_dict = {self._channel[0]: pin[0]}
        return channel_dict, self._channel

    def check_ready(self):
        """Check that all settings have been set"""
        not_set = []
        for channel in self._channel:
            if self._current_pw[channel-1] is None:
                not_set += ["Pulse width"]
            if self._current_ph[channel-1] is None:
                not_set += ["Pulse height"]
            if self._current_fd[channel-1] is None:
                not_set += ["Fibre delay"]
        if self._current_pn is None:
            not_set += ["Pulse number"]
        if self._current_pd is None:
            not_set += ["Pulse delay"]
        if self._current_td is None:
            not_set += ["Trigger delay"]
        print not_set
        if not_set != []:
            raise tellie_exception.TellieException("Undefined options: %s" % (", ".join(opt for opt in not_set)))

    def clear_channel(self):
        """Unselect the channel"""
        self.logger.debug("Clear channel")
        self._send_command(_cmd_channel_clear)
        self._channel = []

    def clear_channel_settings(self, channel):
        """Clear settings for a specific channel"""
        self._current_pw[channel-1] = None
        self._current_ph[channel-1] = None
        self._current_fd[channel-1] = None

    def clear_global_settings(self):
        """Clear settings that affect all channels"""
        self._current_pn = None
        self._current_pd = None
        self._current_td = None

    def select_channel(self, channel):
        """Select a channel"""
        if type(channel) is not int:
            channel = int(channel)
        if self._channel != []:
            if self._channel == [channel]:
                #channel already selected
                return
        self.logger.debug("Select channel %s %s" % (channel, type(channel)))
        command = _cmd_channel_select_single_start+chr(channel)+_cmd_channel_select_single_end
        buffer_check = "B"+str((int(channel)-1)/8+1)+_cmd_channel_select_single_end
        self._send_command(command=command, buffer_check=buffer_check)
        self._channel = [channel]

    def select_channels(self, channels):
        """Select multiple channels, expects list for channels"""
        self.logger.debug("Select channels %s %s" % (channels, type(channels)))
        self.clear_channel()
        command = _cmd_channel_select_many_start
        for channel in channels:
            print channel
            command += chr(channel)
        command += _cmd_channel_select_many_end
        buffer_check = "B"+str((int(channels[0])-1)/8+1)+_cmd_channel_select_many_end
        print "SEND CHANNELS", "CMD", command, "BUF", buffer_check
        self._send_command(command=command, buffer_check=buffer_check)
        print "DONE!"
        self._channel = channels

    def set_pulse_height(self, par):
        """Set the pulse height for the selected channel"""
        if len(self._channel) != 1:
            raise tellie_exception.TellieException("Cannot set parameter with channels set as %s" % (self._channel))
        if par == self._current_ph[self._channel[0]] and not self._force_setting:
            pass #same as current setting
        else:
            self.logger.debug("Set pulse height %s %s" % (par, type(par)))
            command, buffer_check = command_pulse_height(par)
            self._send_channel_setting_command(command=command, buffer_check=buffer_check)
            self._current_ph[self._channel[0]] = par

    def set_pulse_width(self, par, while_fire=False):
        """Set the pulse width for the selected channel.
        This is the only setting that can be modified while in firing mode."""
        if len(self._channel) != 1:
            raise tellie_exception.TellieException("Cannot set parameter with channels set as %s" % (self._channel))
        if par == self._current_pw[self._channel[0]] and not self._force_setting:
            pass #same as current setting
        else:
            self.logger.debug("Set pulse width %s %s" % (par, type(par)))
            command, buffer_check = command_pulse_width(par)
            if while_fire and self._firing:
                self._send_channel_setting_command(command=command, while_fire=while_fire)
            else:
                self._send_channel_setting_command(command=command, buffer_check=buffer_check)
            self._current_pw[self._channel[0]] = par

    def set_fibre_delay(self, par):
        """Set the fibre (channel) delay for the selected channel"""
        if len(self._channel) != 1:
            raise tellie_exception.TellieException("Cannot set parameter with channels set as %s" % (self._channel))
        if par == self._current_fd[self._channel[0]] and not self._force_setting:
            pass
        else:
            self.logger.debug("Set Fibre delay %s %s" % (par, type(par)))
            command, buffer_check = command_fibre_delay(par)
            self._send_channel_setting_command(command=command, buffer_check=buffer_check)
            self._current_fd[self._channel[0]] = par

    def set_pulse_number(self, par):
        """Set the number of pulses to fire (global setting)"""
        if par == self._current_pn and not self._force_setting:
            pass
        else:
            self.logger.debug("Set pulse number %s %s" % (par, type(par)))
            command, buffer_check = command_pulse_number(par)
            self._send_global_setting_command(command=command, buffer_check=buffer_check)
            self._current_pn = par

    def set_pulse_delay(self, par):
        """Set the delay between pulses (global setting)"""
        if par == self._current_pd and not self._force_setting:
            pass
        else:
            self.logger.debug("Set pulse delay %s %s" % (par, type(par)))
            command, buffer_check = command_pulse_delay(par)
            self._send_global_setting_command(command=command, buffer_check=buffer_check)
            self._current_pd = par

    def set_trigger_delay(self, par):
        """Set the trigger delay (global setting)"""
        if par == self._current_td and not self._force_setting:
            pass
        else:
            self.logger.debug("Set trigger delay %s %s" % (par, type(par)))
            command, buffer_check = command_trigger_delay(par)
            self._send_global_setting_command(command=command, buffer_check=buffer_check)
            self._current_td = par

    def select_temp_probe(self, par):
        """Select the temperature probe to read"""
        if par == self._current_temp_probe and not self._force_setting:
            pass
        else:
            self.logger.debug("Select temperature probe %s %s" % (par, type(par)))
            command, buffer_check = command_select_temp(par)
            self._send_command(command=command, readout=False)
            self._current_temp_probe = par
            #read the temperature twice
            #first reading is always junk
            #second reading is sometimes junk
            self.read_temp()
            self.read_temp()

    def read_temp(self, timeout=1.0):
        """Read the temperature"""
        if not self._current_temp_probe:
            raise tellie_exception.TellieException("Cannot read temp: no probe selected")
        cmd = ""
        if self._current_temp_probe < 33 and self._current_temp_probe > 0:
            cmd = _cmd_temp_read_lower
        elif self._current_temp_probe < _max_temp_probe + 1:
            cmd = _cmd_temp_read_upper
        else:
            raise tellie_exception.TellieException("Temp probe not in known range")
        self._send_command(command=cmd, readout=False)
        pattern = re.compile(r"""[-+]?\d*\.\d+|\d+""")
        #wait for a few seconds before reading out
        temp = None
        start = time.time()
        while not temp:
            output = self._serial.read(100)
            self.logger.debug("Buffer: %s" % output)
            temp = pattern.findall(output)
            if time.time() - start > timeout:
                raise tellie_exception.TellieException("Temperature read timeout!")
        if len(temp)>1:
            raise tellie_exception.TellieException("Bad number of temp readouts: %s %s" % (len(temp), temp))
        temp = float(temp[0])
        return temp

    def disable_external_trigger(self):
        """Disable the external trigger"""
        self._send_command(command="B")

    ########################################
    # Commands just to check current settings
    def get_pulse_delay(self):
        """Get the pulse delay
        """
        return self._current_pd

    def get_pulse_number(self):
        """Get the pulse delay
        """
        return self._current_pn

    ############################
    # Special temporary funcs
    def tmp_read_rms(self):
        """Read a pin from the sequence firing mode only.
        """
        self.logger.debug("Read PINOUT sequence")
        if self._firing is not True:
            raise tellie_exception.TellieException("Cannot read pin, not in firing mode")
        pattern = re.compile(r"""\d+""")
        output = self._serial.read(100)
        print output
        self.logger.debug("BUFFER: %s" % output)
        numbers = pattern.findall(output)
        ###############################################
        if len(numbers) == 1: 
            self._firing = False
            channel_dict = {self._channel[0]: numbers[0]}
            rms_dict = {self._channel[0]: 0.0}
            return value_dict, rms_dict, self._channel
        ##############################################
        if len(numbers) > 3:
            raise tellie_exception.TellieException("Bad number of PIN readouts: %s %s" % (len(numbers), numbers))
            return None, None, None
        pin, rms = numbers[0], "%s.%s" % (numbers[1],numbers[2])
        self._firing = False
        value_dict = {self._channel[0]: pin}
        rms_dict = {self._channel[0]: rms}
        return value_dict, rms_dict, self._channel

    def check_rms_time(self):
        """Read a pin from the sequence firing mode only.
        """
        self.logger.debug("Read PINOUT sequence")
        if self._firing is not True:
            raise tellie_exception.TellieException("Cannot read pin, not in firing mode")
        pattern = re.compile(r"""\d+""")
        output = self._serial.read(100)
        self.logger.debug("BUFFER: %s" % output)
        numbers = pattern.findall(output)

        pin, rms = numbers[0], "%s.%s" % (numbers[1],numbers[2])
        self._firing = False
        value_dict = {self._channel[0]: pin}
        rms_dict = {self._channel[0]: rms}
        return value_dict, rms_dict, self._channel


class SNO6C(SerialCommand):
    """Object for the main TELLIE setup.
    """

    def __init__(self, port_name=None):
        """Initialisation command.
        """
        super(SNO6C, self).__init__(port_name)


class SNO6CKapustinsky(SerialCommand):
    """Object for the Kapustinsky single channel (4) setup.
    """

    def __init__(self, port_name=None):
        """Initialisation command.
        """
        super(SNO6CKapustinsky, self).__init__(port_name)

    def select_channel(self, channel):
        """Select a channel: override"""
        if type(channel) is not int:
            channel = int(channel)
        if self._channel != []:
            if self._channel == [channel]:
                #channel already selected
                return
        self.logger.debug("Select channel %s %s" % (channel, type(channel)))
        command = _cmd_channel_select_single_start+chr(channel)+_cmd_channel_select_single_end
        self._send_command(command=command, buffer_check="N")
        self._channel = [channel]

##################################################
# Command options and corresponding buffer outputs
#

def command_pulse_height(par):
    """Get the command to set a pulse height"""
    if par > _max_pulse_height or par < 0:
        raise tellie_exception.TellieException("Invalid pulse height: %s" % par)
    hi = par >> 8
    lo = par & 255
    command = [_cmd_ph_hi+chr(hi)]
    command+= [_cmd_ph_lo+chr(lo)]
    command+= [_cmd_ph_end]
    buffer_check = _cmd_ph_hi + _cmd_ph_lo + _cmd_ph_end
    return command, buffer_check


def command_pulse_width(par):
    """Get the command to set a pulse width"""
    if par > _max_pulse_width or par < 0:
        raise tellie_exception.TellieException("Invalid pulse width: %s %s %s" % (par, _max_pulse_width, par>_max_pulse_width))
    hi = par >> 8
    lo = par & 255
    command = [_cmd_pw_hi+chr(hi)]
    command+= [_cmd_pw_lo+chr(lo)+_cmd_pw_end]
    buffer_check = _cmd_pw_hi + _cmd_pw_lo + _cmd_pw_end
    return command, buffer_check


def command_pulse_number(par):
    """Get the command to set a pulse number"""
    if par > _max_pulse_number or par < 0:
        raise tellie_exception.TellieException("Invalid pulse number: %s" % (par))
    par = int(par)
    adjusted, actual_par, hi, lo = parameters.pulse_number(par)
    if adjusted is True:
        raise tellie_exception.TellieException("Invalid pulse number: %s" % (par))
    command = [_cmd_pn_hi+chr(hi)]
    command+= [_cmd_pn_lo+chr(lo)]
    buffer_check = _cmd_pn_hi + _cmd_pn_lo
    return command, buffer_check


def command_pulse_delay(par):
    """Get the command to set a pulse delay"""
    if par > _max_pulse_delay or par < 0:
        raise tellie_exception.TellieException("Invalid pulse delay: %s" % par)
    ms = int(par)
    us = int((par-ms)*250)
    command = [_cmd_pd+chr(ms)]
    command+= [chr(us)]
    buffer_check = _cmd_pd
    return command, buffer_check


def command_trigger_delay(par):
    """Get the command to set a trigger delay"""
    if par > _max_trigger_delay or par < 0:
        raise tellie_exception.TellieException("Invalid trigger delay: %s" % par)
    command = [_cmd_td+chr(par/5)]
    buffer_check = _cmd_td
    return command, buffer_check


def command_fibre_delay(par):
    """Get the command to set a fibre delay"""
    if par > _max_fibre_delay or par < 0:
        raise tellie_exception.TellieException("Invalid fibre delay: %s" % par)
    adjusted, adj_delay, setting = parameters.fibre_delay(par)
    print "COMMAND", par, adjusted, adj_delay, setting
    if adjusted is True:
        raise tellie_exception.TellieException("Invalid delay: %s" % (par))
    command = [_cmd_fd+chr(setting)]
    buffer_check = _cmd_fd
    return command, buffer_check


def command_select_temp(par):
    """Select a temperature probe to read"""
    if par > _max_temp_probe or par < 0:
        raise tellie_exception.TellieException("Invalid temp. probe number: %s" % par)
    cmd = ""
    par = par
    if par < 33 and par > 0:
        cmd = _cmd_temp_select_lower
        par = par
    elif par < _max_temp_probe + 1:
        cmd = _cmd_temp_select_upper
        par = par - 32 #lower
    else:
        raise tellie_exception.TellieException("Invalid temp. probe number: %s" % par)
    command = [cmd+chr(par)]
    return command, None # nothing in buffer<|MERGE_RESOLUTION|>--- conflicted
+++ resolved
@@ -77,10 +77,6 @@
     def __init__(self, port_name=None):
         """Initialise the serial command"""
         if not port_name:
-<<<<<<< HEAD
-            #self._port_name = "/dev/tty.usbserial-FTE3C0PG"
-=======
->>>>>>> 2a824310
             self._port_name = "/dev/tty.usbserial-FTGA2OCZ"
         else:
             self._port_name = port_name
