#!/usr/bin/env python
#
# serial_command
#
# classes: SerialCommand
#
# Command functions to send to the TELLIE
# control box.
#
# Author: <e.leming@sussex.ac.uk>
#         <m.mottram@sussex.ac.uk>
#
# History:
# 2013/03/08: First instance
# 2013/10/21: Added new classes for different chips, pep8
# 2015/08/12: read_sequence updated to handle rms output
###########################################
###########################################

import serial
import tellie_exception
import re
import sys
import time
from common import parameters
_snotDaqLog = False
try:
    from snotdaq import logger
    _snotDaqLog = True
except ImportError:
    from common import tellie_logger


_max_pulse_height = 16383
_max_pulse_width = 16383
_max_lo = 255.
_max_pulse_delay = 256.020
_min_pulse_delay = 0.1
_max_trigger_delay = 1275
_max_fibre_delay = 127.5
_max_pulse_number = 65025
_max_pulse_number_upper = 255
_max_pulse_number_lower = 255
_max_temp_probe = 64

_cmd_fire_continuous = "a"
_cmd_read_single_lower = "r"
_cmd_read_single_upper = "m"
_cmd_fire_average_lower = "s"
_cmd_fire_average_upper = "U"
_cmd_fire_series = "g"
_buffer_end_sequence = "K"
_cmd_stop = "X"
_cmd_channel_clear = "C"
_cmd_channel_select_single_start = "I"
_cmd_channel_select_single_end = "N"
_cmd_channel_select_many_start = "J"
_cmd_channel_select_many_end = "E"
_cmd_pulse_height_hi = "L"
_cmd_pulse_height_lo = "M"
_cmd_pulse_height_end = "P"
_cmd_pulse_width_hi = "Q"
_cmd_pulse_width_lo = "R"
_cmd_pulse_width_end = "S"
_cmd_pulse_number_hi = "H"
_cmd_pulse_number_lo = "G"
_cmd_pulse_delay = "u"
_cmd_trigger_delay = "d"
_cmd_fibre_delay = "e"
_cmd_temp_select_lower = "n"
_cmd_temp_read_lower = "T"
_cmd_temp_select_upper = "f"
_cmd_temp_read_upper = "k"
_cmd_disable_ext_trig = "B"
_cmd_enable_ext_trig = "A"
_cmd_fire_average_ext_trig_lower = "b"
_cmd_fire_average_ext_trig_upper = "p"
_cmd_fire_ext_trig = "F"

class SerialCommand(object):
    """Contains a serial command object.
    """

    def __init__(self, port_name=None, port_timeout=None):
        """Initialise the serial command"""
        if not port_name:
            self._port_name = "/dev/ttyUSB0"
        else:
            self.logger = tellie_logger.TellieLogger.get_instance()
            self._port_name = port_name
            
        if not port_timeout:
            self._port_timeout = 0
        else:
            self._port_timeout = port_timeout

        # Set up serial connection to tellie
        self._serial = None
        try:
            self._serial = serial.Serial(port=self._port_name, timeout=self._port_timeout)
            self.logger.debug("Serial connection open: %s" % self._serial)
        except serial.SerialException, e:
            raise tellie_exception.TellieSerialException(e)

        # Cache current settings - remove need to re-command where possible
        # Channel specific settings
        self._channel = [] #always a list
        self._current_pulse_width = [-999]*96
        self._current_pulse_height = [-999]*96
        self._current_fibre_delay = [-999]*96

        # Global settings
        self._current_pulse_number = None
        self._current_pulse_delay = None
        self._current_trigger_delay = None

        # Information on whether the channel is being fired
        self._firing = 0 #must wait for firing to complete
        self._reading = 0 #once a read command has been sent, dont send again!

        # Temperature settings
        self._current_temp_probe = None

        # If a new channel is selected should force setting all new parameters
        # restriction only lifted once a fire command has been called
        self._force_setting = False

        # Send a reset, to ensure the RTS is set to false
        self.reset()

        # Send a clear channel command, just in case
        self.clear_channel()

        #By default stop tellie waiting for external trigger (i.e. running in slave mode).
        #Slave mode can be re-instated later if required.
        self._send_command(_cmd_disable_ext_trig)

    def __del__(self):
        """Deletion function"""
        self.reset()
        if self._serial:
            self._send_command(_cmd_disable_ext_trig) # Stop accecpting external trigs
            self._serial.close()

    def _check_clear_buffer(self):
        """Many commands expect an empty buffer, fail if they are not!
        """
        buffer_read = self._serial.read(100)
        if buffer_read != "":
            raise tellie_exception.TellieException("Buffer not clear: %s" % (buffer_read))

    def _send_command(self, command, readout=True, buffer_check=None, sleep_after_command=0.1):
        """Send a command to the serial port.
        Command can be a chr/str (single write) or a list.
        Lists are used for e.g. a high/low bit command where
        the high bit could finish with an endline (i.e. endstream)

        sleep_after_command is the default time to sleep between each write command"""
        self.logger.debug("_send_command:%s" % command)

        if type(command) is str:
            command = [command]
        if type(command) is not list:
            raise tellie_exception.TellieException("Command is not a list: %s %s" % (command, type(command)))
        try:
            for c in command:
                self._serial.write(c)
                time.sleep(sleep_after_command)
        except:
            raise tellie_exception.TellieException("Lost connection with TELLIE control!")

        if not buffer_check: # assume returns same as input
            buffer_check = ''
            for c in command:
                buffer_check += c

        if readout is True:
            # One read command (with default timeout of 0.1s) should be
            # enough to get all the chars from the readout.
            buffer_read = self._serial.read(len(buffer_check))
            attempt = 0
            print "READ:", len(buffer_read), buffer_read,
            print "Check:", len(buffer_check), buffer_check
            while (len(buffer_read) != len(buffer_check)) and attempt<10:
                print "read again"
                # First, try reading again
                time.sleep(0.2)
                buffer_read += self._serial.read(len(buffer_check))
                attempt += 1

            if str(buffer_read)!=str(buffer_check):
                self.logger.debug("problem reading buffer, send %s, read %s" % (command, buffer_read))
                #clear anything else that might be in there
                time.sleep(0.1)
                remainder = self._serial.read(100)
                self._serial.write("X") # send a stop
                time.sleep(0.1)
                self._serial.write("C") # send a clear
                time.sleep(0.1)
                self._serial.read(100)
                message = "Unexpected buffer output:\nsaw: %s, remainder %s\nexpected: %s" % (buffer_read, remainder, buffer_check)
                self.logger.warn(message)
                raise tellie_exception.TellieException(message)
            else:
                self.logger.debug("success reading buffer:%s" % buffer_read)
        else:
            self.logger.debug("not a readout command")

    def _send_setting_command(self, command, buffer_check=None, while_fire=False):
        """Send non-firing command.
        All of these should have a clear buffer before being used.  Can set
        while_fire to True to allow a non-fire command to be sent while firing
        (will cause PIN readout to be flushed to buffer).
        """
        self.logger.debug("Send non-firing command")
        if self._firing is True:
            if while_fire is False:
                raise tellie_exception.TellieException("Cannot run command, in firing mode")
            else:
                #Assume that we CANNOT readout the buffer here!
                self._send_command(command=command, readout=False)
        else:
            self._check_clear_buffer()
            self._send_command(command=command, buffer_check=buffer_check)

    def _send_global_setting_command(self, command, buffer_check=None, while_fire=False):
        """Send non-firing command that affects all channels.
        Can set while_fire to True to allow a non-fire command to be sent
        while firing (will cause PIN readout to be flushed to buffer).
        """
        self.logger.debug("Send global setting command %s" % (command))
        self._send_setting_command(command=command, buffer_check=buffer_check, while_fire=while_fire)

    def _send_channel_setting_command(self, command, buffer_check=None, while_fire=False):
        """Send non-firing command for specific channel.
        Can set while_fire to True to allow a non-fire command to be sent while
        firing (will cause PIN readout to be flushed to buffer).
        """
        self.logger.debug("Send channel setting command %s" % (command))

        if not self._channel or self._channel == []:
            raise tellie_exception.TellieException("Cannot run channel command, no channel selected")
        if len(self._channel)!=1:
            raise tellie_exception.TellieException("Cannot run channel command, must have single channel selected: %s" % (self._channel))
        self._send_setting_command(command=command, buffer_check=buffer_check, while_fire=while_fire)

    def reset(self):
        """Send a reset command!

        Assumes that the port is open (which it is by default)
        """
        self.logger.debug("Reset!")            

        self._serial.setRTS(True)
        # sleep, just in case
        time.sleep(3.0)
        self._serial.setRTS(False)
        # close the port and reopen?
        time.sleep(3.0)
        self.disable_external_trigger()

    def enable_external_trig(self, while_fire=False):
        """Tell TELLIE to fire on any external trigger.

        Can send a fire command while already in fire mode if required."""
        self.logger.debug("Enable ext triggering mode")
        if self._firing is True and while_fire is False:
            raise tellie_exception.TellieException("Cannot set ext. trig, already in firing mode")
        self._send_command(_cmd_enable_ext_trig)

    def trigger_single(self):
        """Fire single pulse upon receiving an external trigger.

        """
        if self._firing is True:
            raise tellie_exception.TellieException("Cannot fire, already in firing mode")
        #if self._channel <= 56: #up to box 7                                                               
        #    cmd = _cmd_fire_single_lower
        #else:
        #    cmd = _cmd_fire_single_upper
        self._send_command(_cmd_fire_ext_trig, False)
        self._firing = True
        time.sleep(0.1)
        pin = self.read_pin(self._channel[0])
        while not pin:
            pin = self.read_pin(self._channel[0])
        return pin

    def trigger_averaged(self):
        """Request averaged pin reading for externally triggered pulses."""
        self.logger.debug("Accepting %i triggers for averaging!" % self._current_pn)
        if len(self._channel)!=1:
            raise tellie_exception.TellieException("Cannot fire with >1 channel")
        if self._firing is True:
            raise tellie_exception.TellieException("Cannot fire, already in firing mode")
        if self._channel <= 56: #up to box 7
            cmd = _cmd_fire_average_ext_trig_lower
        else:
            cmd = _cmd_fire_average_ext_trig_upper
        self._send_command(cmd, False)
        self._firing = True


    def fire(self, while_fire=False):
        """Fire tellie, place class into firing mode.
        Can send a fire command while already in fire mode if required."""
        self.logger.debug("Fire!")
        self.disable_external_trigger()
        if self._firing is True and while_fire is False:
            raise tellie_exception.TellieException("Cannot fire, already in firing mode")
        self.check_ready()
        # Set readout to false when firing (must read
        # averaged pin at some later time).
        cmd = None
        buffer_check = _cmd_fire_series
        #if the series is less than 0.5 seconds, also check for the end of sequence
        if (self._current_pulse_number * self._current_pulse_delay) < 500:
            buffer_check += _buffer_end_sequence
            self._send_command(_cmd_fire_series, buffer_check=buffer_check)
        else:
            self._send_command(_cmd_fire_series, buffer_check=buffer_check)
            self._firing = True #still firing
        self._force_setting = False

    def fire_sequence(self, while_fire=False):
        """Fire in sequence mode, can only be done for a single channel.
        """
        self.logger.debug("Fire sequence!")
        self.disable_external_trigger()
        if len(self._channel)!=1:
            raise tellie_exception.TellieException("Cannot fire with >1 channel")
        self.check_ready()
        cmd = None
        if self._channel[0] <= 56: #up to box 7
            cmd = _cmd_fire_average_lower
        else:
            cmd = _cmd_fire_average_upper
        self._send_command(cmd, False)
        self._firing = True
        self._force_setting = False

    def fire_single(self):
        """Fire single pulse
        """
        self.disable_external_trigger()
        if self._firing is True:
            raise tellie_exception.TellieException("Cannot fire, already in firing mode")
        if self._channel <= 56: #up to box 7
            cmd = _cmd_read_single_lower
        else:
            cmd = _cmd_read_single_upper
        self._send_command(cmd, False)
        self._firing = True
        pin = self.read_pin(self._channel[0])
        while not pin:
            pin = self.read_pin(self._channel[0])
        return pin

    def fire_continuous(self):
        """Fire Tellie in continous mode.
        """
        self.disable_external_trigger()
        if self._firing is True:
            raise tellie_exception.TellieException("Cannot fire, already in firing mode")
        self._send_command(_cmd_fire_continuous, False)
        self._firing = True
        self._force_setting = False

    def read_buffer(self, n=100):
        return self._serial.read(n)

    def stop(self):
        """Stop firing tellie"""
        self.logger.debug("Stop firing!")
        #Disable external trigger before we do anything
        self.disable_external_trigger()
        self._send_command(_cmd_stop, False)
        buffer_contents = self._serial.read(100)
        self._firing = False
        return buffer_contents

    def read_pin(self, channel=None, timeout=2.0, final=True):
        """Read the pin diode output, should always follow a fire command,
        Provide channel number to select specific channel, otherwise, receive dict of all channels"""
        self.logger.debug("Read PINOUT")
        #if in firing mode, check the buffer shows the sequence has ended
        if self._firing:
            if self._serial.read(100) == _buffer_end_sequence:
                print "K in buffer"
                self._firing = False
            else:
                print "No K in buffer"
                return None, None
        if channel:
            if self._reading is True:
                if channel != self._channel[0]:
                    raise tellie_exception.TellieException("Cannot read pin for channel %s, already trying to read channel %s" % (channel, self._channel[0]))
            else:
                self.select_channel(channel)
            if self._channel[0] <= 56: #up to box 7
                #cmd = _cmd_read_average_lower
                print "read!"
                cmd = _cmd_read_single_lower
            else:
                #cmd = _cmd_read_average_upper
                print "read!"
                cmd = _cmd_read_single_upper
            if not self._reading:
                self._send_command(cmd, False)
            pattern = re.compile(r"""\d+""")
            start = time.time()
            pin = []
            while (time.time()-start)<timeout:
                output = self._serial.read(100)
                pin = pattern.findall(output)
                if len(pin):
                    break
                time.sleep(0.1)
            if len(pin)==1:
		pin.append(0)
		pin.append(0)
		
            elif len(pin)==0:
                self._reading = True
                return None, None
	    else:
                self._firing = False
                self._reading = False
                raise tellie_exception.TellieException("Bad number of PIN readouts: %s %s" % (len(pin), pin))
            self._reading = False
            if final is True:
                self._firing = False
	    rms_val = str(pin[1])+"."+str(pin[2])
            return pin[0],rms_val, channel
        else:
            #check all PINs from the last firing sequence
            #need to store a copy of which pins were read
            channel_list = self._channel
            channel_dict = {}
            final_read = False
            for i, channel in enumerate(channel_list):
                if i == len(channel_list)-1:
                    final_read = True
                pin, rms_val, _ = self.read_pin(channel, final=final_read)
                channel_dict[channel] = [pin,rms_val]
            return channel_dict, channel_list

    def read_pin_sequence(self):
        """Read a pin from the sequence firing mode only.
        """
        self.logger.debug("Read PINOUT sequence")            
        if self._firing is not True:
            raise tellie_exception.TellieException("Cannot read pin, not in firing mode")
        output = self._serial.read(100)
        
        if _snotDaqLog == True:
            self.logger.log(logger.DEBUG, "BUFFER: %s" % output)
        else:
            self.logger.debug("BUFFER: %s" % output)
        numbers = output.split()
        if len(numbers) == 0:
            self.logger.debug("Sequence doesn't appear to have finished..")
            return None, None, None
        elif len(numbers) == 2:
            try:
                pin = float(numbers[0])
                rms = float(numbers[1])
            except:
                self.logger.warn("Unable to convert numbers to floats Numbers: %s Buffer: %s",str(numbers),output)
                return None, None, None

        else:
            self.logger.warn("Bad number of PIN readouts: %s %s" % (len(numbers), numbers))
            return None, None, None
        self._firing = False
        value_dict = {self._channel[0]: pin}
        rms_dict = {self._channel[0]: rms}
        return pin, rms, self._channel

    def check_ready(self):
        """Check that all settings have been set"""
        not_set = []
        for channel in self._channel:
            if self._current_pulse_width[channel-1] is None:
                not_set += ["Pulse width"]
            if self._current_pulse_height[channel-1] is None:
                not_set += ["Pulse height"]
            if self._current_fibre_delay[channel-1] is None:
                not_set += ["Fibre delay"]
        if self._current_pulse_number is None:
            not_set += ["Pulse number"]
        if self._current_pulse_delay is None:
            not_set += ["Pulse delay"]
        if self._current_trigger_delay is None:
            not_set += ["Trigger delay"]
        if not_set != []:
            raise tellie_exception.TellieException("Undefined options: %s" % (", ".join(opt for opt in not_set)))

    def clear_channel(self):
        """Unselect the channel"""
        self.logger.debug("Clear channel")
        self._send_command(_cmd_channel_clear)
        self._channel = []

    def clear_channel_settings(self, channel):
        """Clear settings for a specific channel"""
        self._current_pulse_width[channel-1] = None
        self._current_pulse_height[channel-1] = None
        self._current_fibre_delay[channel-1] = None

    def clear_global_settings(self):
        """Clear settings that affect all channels"""
        self._current_pulse_number = None
        self._current_pulse_delay = None
        self._current_trigger_delay = None

    def select_channel(self, channel):
        """Select a channel"""
        if type(channel) is not int:
            channel = int(channel)
        if self._channel != []:
            if self._channel == [channel]:
                #channel already selected
                return 0
        self.logger.debug("Select channel %s %s" % (channel, type(channel)))
        command, buffer_check = command_select_channel(channel)
        self._send_command(command=command, buffer_check=buffer_check)
        self._channel = [channel]
        return 0 # OK status

    def select_channels(self, channels):
        """Select multiple channels, expects list for channels"""
        self.logger.debug("Select channels %s %s" % (channels, type(channels)))
        self.clear_channel()
        command = _cmd_channel_select_many_start
        for channel in channels:
            print channel
            command += chr(channel)
        command += _cmd_channel_select_many_end
        buffer_check = "B"+str((int(channels[0])-1)/8+1)+_cmd_channel_select_many_end
        print "SEND CHANNELS", "CMD", command, "BUF", buffer_check
        self._send_command(command=command, buffer_check=buffer_check)
        print "DONE!"
        self._channel = channels

    def init_channel(self, channel, pulse_number, pulse_delay, trigger_delay,
                     pulse_width, pulse_height, fibre_delay):
        """Select and setup all channel settings.
        """
        if self._firing:
            raise tellie_exception.TellieException("Cannot initialise a channel when in firing mode")
        commands = []
        buffer_checks = ""
        commands, buffer_checks = command_append([commands, buffer_checks], command_select_channel(channel))
        print "INIT", commands, buffer_checks
        commands, buffer_checks = command_append([commands, buffer_checks], command_pulse_number(pulse_number))
        commands, buffer_checks = command_append([commands, buffer_checks], command_pulse_delay(pulse_delay))
        commands, buffer_checks = command_append([commands, buffer_checks], command_trigger_delay(trigger_delay))
        commands, buffer_checks = command_append([commands, buffer_checks], command_pulse_width(pulse_width))
        commands, buffer_checks = command_append([commands, buffer_checks], command_pulse_height(pulse_height))
        commands, buffer_checks = command_append([commands, buffer_checks], command_fibre_delay(fibre_delay))
        print "COMMAND: ", commands, type(commands)
        print "BUFFER CHECK: ", buffer_checks, type(buffer_checks)
        print command_pulse_number(pulse_number)
        print command_pulse_height(pulse_height)
        print command_pulse_width(pulse_width)
        print command_pulse_delay(pulse_delay)
        print "COMMANDS:", commands
        print "BUFFER:", buffer_checks
        self._send_command(command=commands, buffer_check=buffer_checks)
        self._channel = [channel]
        self._current_pulse_number = pulse_number
        self._current_pulse_delay = pulse_delay
        self._current_trigger_delay = trigger_delay
        self._current_pulse_width[self._channel[0]] = pulse_width
        self._current_pulse_height[self._channel[0]] = pulse_height
        self._current_fibre_delay[self._channel[0]] = fibre_delay
        # Return a dump of the settings
        settings = {"channels": self._channel,
                    "pulse_number": self._current_pulse_number,
                    "pulse_delay": self._current_pulse_delay,
                    "trigger_delay": self._current_trigger_delay,
                    "channel_settings": {}}
        for c in self._channel:
            print c
            settings["channel_settings"][str(c)] = {"pulse_width": self._current_pulse_width[c],
                                                    "pulse_height": self._current_pulse_height[c],
                                                    "fibre_delay": self._current_fibre_delay[c]}
        return settings

    def set_pulse_height(self, par):
        """Set the pulse height for the selected channel"""
        if len(self._channel) != 1:
            raise tellie_exception.TellieException("Cannot set parameter with channels set as %s" % (self._channel))
        if par == self._current_pulse_height[self._channel[0]] and not self._force_setting:
            pass #same as current setting
        else:
            self.logger.debug("Set pulse height %s %s" % (par, type(par)))
            command, buffer_check = command_pulse_height(par)
            self._send_channel_setting_command(command=command, buffer_check=buffer_check)
            self._current_pulse_height[self._channel[0]] = par
        return 0

    def set_pulse_width(self, par):
        """Set the pulse width for the selected channel.
        This is the only setting that can be modified while in firing mode."""
        if len(self._channel) != 1:
            raise tellie_exception.TellieException("Cannot set parameter with channels set as %s" % (self._channel))
        if par == self._current_pulse_width[self._channel[0]] and not self._force_setting:
            pass #same as current setting
        else:
            self.logger.debug("Set pulse width %s %s" % (par, type(par)))                
            command, buffer_check = command_pulse_width(par)
            self._send_channel_setting_command(command=command, buffer_check=buffer_check)
            self._current_pulse_width[self._channel[0]] = par
        return 0

    def set_fibre_delay(self, par):
        """Set the fibre (channel) delay for the selected channel"""
        if len(self._channel) != 1:
            raise tellie_exception.TellieException("Cannot set parameter with channels set as %s" % (self._channel))
        if par == self._current_fibre_delay[self._channel[0]] and not self._force_setting:
            pass
        else:
            self.logger.debug("Set Fibre delay %s %s" % (par, type(par)))
            command, buffer_check = command_fibre_delay(par)
            self._send_channel_setting_command(command=command, buffer_check=buffer_check)
            self._current_fibre_delay[self._channel[0]] = par
        return 0

    def set_pulse_number(self, par):
        """Set the number of pulses to fire (global setting)"""
        if par == self._current_pulse_number and not self._force_setting:
            pass
        else:
            self.logger.debug("Set pulse number %s %s" % (par, type(par)))
            command, buffer_check = command_pulse_number(par)
            self._send_global_setting_command(command=command, buffer_check=buffer_check)
            self._current_pulse_number = par
        return 0

    def set_pulse_delay(self, par):
        """Set the delay between pulses (global setting)"""
        if par == self._current_pulse_delay and not self._force_setting:
            pass
        else:
            self.logger.debug("Set pulse delay %s %s" % (par, type(par)))
            command, buffer_check = command_pulse_delay(par)
            self._send_global_setting_command(command=command, buffer_check=buffer_check)
            self._current_pulse_delay = par
        return 0

    def set_trigger_delay(self, par):
        """Set the trigger delay (global setting)"""
        if par == self._current_trigger_delay and not self._force_setting:
            pass
        else:
            self.logger.debug("Set trigger delay %s %s" % (par, type(par)))
            command, buffer_check = command_trigger_delay(par)
            self._send_global_setting_command(command=command, buffer_check=buffer_check)
            self._current_trigger_delay = par
        return 0

    def select_temp_probe(self, par):
        """Select the temperature probe to read"""
        if par == self._current_temp_probe and not self._force_setting:
            pass
        else:
            self.logger.debug("Select temperature probe %s %s" % (par, type(par)))
            command, buffer_check = command_select_temp(par)
            self._send_command(command=command, readout=False)
            self._current_temp_probe = par
            #read the temperature twice
            #first reading is always junk
            #second reading is sometimes junk
            self.read_temp()
            self.read_temp()
        return 0

    def read_temp(self, timeout=1.0):
        """Read the temperature"""
        if not self._current_temp_probe:
            raise tellie_exception.TellieException("Cannot read temp: no probe selected")
        cmd = ""
        if self._current_temp_probe < 33 and self._current_temp_probe > 0:
            cmd = _cmd_temp_read_lower
        elif self._current_temp_probe < _max_temp_probe + 1:
            cmd = _cmd_temp_read_upper
        else:
            raise tellie_exception.TellieException("Temp probe not in known range")
        self._send_command(command=cmd, readout=False)
        pattern = re.compile(r"""[-+]?\d*\.\d+|\d+""")
        #wait for a few seconds before reading out
        temp = None
        start = time.time()
        while not temp:
            output = self._serial.read(100)
            self.logger.debug("Buffer: %s" % output)
            temp = pattern.findall(output)
            if time.time() - start > timeout:
                raise tellie_exception.TellieException("Temperature read timeout!")
        if len(temp)>1:
            raise tellie_exception.TellieException("Bad number of temp readouts: %s %s" % (len(temp), temp))
        temp = float(temp[0])
        return temp

    def disable_external_trigger(self):
        """Disable the external trigger"""
        self._send_command(command="B")

    ########################################
    # Commands just to check current settings
    def get_pulse_delay(self):
        """Get the pulse delay
        """
        return self._current_pulse_delay

    def get_pulse_number(self):
        """Get the pulse delay
        """
        return self._current_pn

    ############################
    # Special temporary funcs
    def tmp_read_rms(self):
        """Read a pin from the sequence firing mode only.
        """
        self.logger.debug("Read PINOUT sequence")
        if self._firing is not True:
            raise tellie_exception.TellieException("Cannot read pin, not in firing mode")
        pattern = re.compile(r"""\d+""")
        output = self._serial.read(100)
        print output
        self.logger.debug("BUFFER: %s" % output)
        numbers = pattern.findall(output)
        ###############################################
        if len(numbers) == 1: 
            self._firing = False
            channel_dict = {self._channel[0]: numbers[0]}
            rms_dict = {self._channel[0]: 0.0}
            return value_dict, rms_dict, self._channel
        ##############################################
        if len(numbers) > 3:
            raise tellie_exception.TellieException("Bad number of PIN readouts: %s %s" % (len(numbers), numbers))
            return None, None, None
        pin, rms = numbers[0], "%s.%s" % (numbers[1],numbers[2])
        self._firing = False
        value_dict = {self._channel[0]: pin}
        rms_dict = {self._channel[0]: rms}
        return value_dict, rms_dict, self._channel

    def check_rms_time(self):
        """Read a pin from the sequence firing mode only.
        """
        self.logger.debug("Read PINOUT sequence")
        if self._firing is not True:
            raise tellie_exception.TellieException("Cannot read pin, not in firing mode")
        pattern = re.compile(r"""\d+""")
        output = self._serial.read(100)
        self.logger.debug("BUFFER: %s" % output)
        numbers = pattern.findall(output)
        pin, rms = numbers[0], "%s.%s" % (numbers[1],numbers[2])
        self._firing = False
        value_dict = {self._channel[0]: pin}
        rms_dict = {self._channel[0]: rms}
        return value_dict, rms_dict, self._channel
<<<<<<< HEAD

=======
>>>>>>> 27aac3b5

class SNO6C(SerialCommand):
    """Object for the main TELLIE setup.
    """

    def __init__(self, port_name=None):
        """Initialisation command.
        """
        super(SNO6C, self).__init__(port_name)


class SNO6CKapustinsky(SerialCommand):
    """Object for the Kapustinsky single channel (4) setup.
    """

    def __init__(self, port_name=None):
        """Initialisation command.
        """
        super(SNO6CKapustinsky, self).__init__(port_name)

    def select_channel(self, channel):
        """Select a channel: override"""
        if type(channel) is not int:
            channel = int(channel)
        if self._channel != []:
            if self._channel == [channel]:
                #channel already selected
                return 0
        self.logger.debug("Select channel %s %s" % (channel, type(channel)))
        command = _cmd_channel_select_single_start+chr(channel)+_cmd_channel_select_single_end
        self._send_command(command=command, buffer_check="N")
        self._channel = [channel]
        return 0



##################################################
# Command options and corresponding buffer outputs
#
# These are retained such that command chains may
# be called (e.g. set all settings) before running
# a buffer readout.

def command_select_channel(par):
    """Get the command to select a single channel"""
    command = _cmd_channel_select_single_start+chr(par)+_cmd_channel_select_single_end
    buffer_check = "B"+str((int(par)-1)/8+1)+_cmd_channel_select_single_end
    return command, buffer_check


def command_pulse_height(par):
    """Get the command to set a pulse height"""
    if par > _max_pulse_height or par < 0:
        raise tellie_exception.TellieException("Invalid pulse height: %s" % par)
    hi = par >> 8
    lo = par & 255
    command = [_cmd_pulse_height_hi+chr(hi)]
    command+= [_cmd_pulse_height_lo+chr(lo)]
    command+= [_cmd_pulse_height_end]
    buffer_check = _cmd_pulse_height_hi + _cmd_pulse_height_lo + _cmd_pulse_height_end
    return command, buffer_check


def command_pulse_width(par):
    """Get the command to set a pulse width"""
    if par > _max_pulse_width or par < 0:
        raise tellie_exception.TellieException("Invalid pulse width: %s %s %s" % (par, _max_pulse_width, par>_max_pulse_width))
    hi = par >> 8
    lo = par & 255
    command = [_cmd_pulse_width_hi+chr(hi)]
    command+= [_cmd_pulse_width_lo+chr(lo)+_cmd_pulse_width_end]
    buffer_check = _cmd_pulse_width_hi + _cmd_pulse_width_lo + _cmd_pulse_width_end
    return command, buffer_check


def command_pulse_number(par):
    """Get the command to set a pulse number"""
    if par > _max_pulse_number or par < 0:
        raise tellie_exception.TellieException("Invalid pulse number: %s" % (par))
    par = int(par)
    adjusted, actual_par, hi, lo = parameters.pulse_number(par)
    if adjusted is True:
        raise tellie_exception.TellieException("Invalid pulse number: %s" % (par))
    command = [_cmd_pulse_number_hi+chr(hi)]
    command+= [_cmd_pulse_number_lo+chr(lo)]
    buffer_check = _cmd_pulse_number_hi + _cmd_pulse_number_lo
    return command, buffer_check


def command_pulse_delay(par):
    """Get the command to set a pulse delay"""
    if par > _max_pulse_delay or par < 0:
        raise tellie_exception.TellieException("Invalid pulse delay: %s" % par)
    ms = int(par)
    us = int((par-ms)*250)
    command = [_cmd_pulse_delay+chr(ms)]
    command+= [chr(us)]
    buffer_check = _cmd_pulse_delay
    return command, buffer_check


def command_trigger_delay(par):
    """Get the command to set a trigger delay"""
    if par > _max_trigger_delay or par < 0:
        raise tellie_exception.TellieException("Invalid trigger delay: %s" % par)
    command = [_cmd_trigger_delay+chr(par/5)]
    buffer_check = _cmd_trigger_delay
    return command, buffer_check


def command_fibre_delay(par):
    """Get the command to set a fibre delay"""
    if par > _max_fibre_delay or par < 0:
        raise tellie_exception.TellieException("Invalid fibre delay: %s" % par)
    adjusted, adj_delay, setting = parameters.fibre_delay(par)
    print "COMMAND", par, adjusted, adj_delay, setting
    if adjusted is True:
        raise tellie_exception.TellieException("Invalid delay: %s" % (par))
    command = [_cmd_fibre_delay+chr(setting)]
    buffer_check = _cmd_fibre_delay
    return command, buffer_check


def command_select_temp(par):
    """Select a temperature probe to read"""
    if par > _max_temp_probe or par < 0:
        raise tellie_exception.TellieException("Invalid temp. probe number: %s" % par)
    cmd = ""
    par = par
    if par < 33 and par > 0:
        cmd = _cmd_temp_select_lower
        par = par
    elif par < _max_temp_probe + 1:
        cmd = _cmd_temp_select_upper
        par = par - 32 #lower
    else:
        raise tellie_exception.TellieException("Invalid temp. probe number: %s" % par)
    command = [cmd+chr(par)]
    return command, None # nothing in buffer


##################################################
# Helper functions
def command_append(inputs, values):
    '''Pass in inputs as (command, buffer_check) and values to append.

    Inputs should be a list.
    Command should be returned as a list, buffer_check as a string.
    '''
    assert len(inputs) == len(values)
    if type(inputs[0]) is not list:
        inputs[0] = [inputs[0]]
    if type(values[0]) is not list:
        inputs[0] += [values[0]]
    else:
        inputs[0] += values[0]
    inputs[1] = "%s%s" % (inputs[1], values[1])
    return inputs
<|MERGE_RESOLUTION|>--- conflicted
+++ resolved
@@ -764,10 +764,7 @@
         value_dict = {self._channel[0]: pin}
         rms_dict = {self._channel[0]: rms}
         return value_dict, rms_dict, self._channel
-<<<<<<< HEAD
-
-=======
->>>>>>> 27aac3b5
+
 
 class SNO6C(SerialCommand):
     """Object for the main TELLIE setup.
