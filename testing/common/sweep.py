#!/usr/bin/env python
#########################
# sweep.py
#  Generic module for running
# IPW sweeps with both a scope
#
#########################

import os
from core import serial_command
from common import comms_flags
import math
import time
try:
    import utils
except:
    pass
import sys

<<<<<<< HEAD
port = "/dev/tty.usbserial-FTE3C0PG"
=======
port_name = "/dev/tty.usbserial-FTF5YKDL"
## TODO: better way of getting the scope type
scope_name = "Tektronix"
>>>>>>> d2c5576f
_boundary = [0,1.5e-3,3e-3,7e-3,15e-3,30e-3,70e-3,150e-3,300e-3,700e-3,1000]
_v_div = [1e-3,2e-3,5e-3,10e-3,20e-3,50e-3,100e-3,200e-3,500e-3,1.0,1000]
sc = None

#initialise sc here, faster options setting
def start():
    global sc
    sc = serial_command.SerialCommand(port_name)

def set_port(port):
    global port_name
    port_name = port

def set_scope(scope):
    global scope_name
    if scope=="Tektronix" or scope=="LeCroy":
        scope_name = scope
    else:
        raise Exception("Unknown scope")

def get_min_volt(channel,height,width,delay,scope,scale=None,trigger=None,min_trigger=-0.005):
    """Gets the trigger settings by firing a single pulse
    """
    sc.select_channel(channel)
    sc.set_pulse_height(height)
    sc.set_pulse_width(width)
    sc.set_pulse_delay(delay)
    sc.set_trigger_delay(0)
    sc.set_fibre_delay(0)
    sc.set_pulse_number(1)
    if scale==None or trigger==None:
<<<<<<< HEAD
        scope.set_y_scale(0.25,1) # set to 1V/Div initially
        scope.set_edge_trigger(-0.5,1,True)
=======
        scope.set_y_scale(1,1) # set to 1V/Div initially
        if scope_name == "Tektronix":
            scope.set_edge_trigger(-0.5,1,True)
        else:
            scope.set_trigger(1, -0.5, True)
>>>>>>> d2c5576f
    else:
        #check the scale and trigger are reasonable
        set_scale = scale
        test_trigger = trigger
        for i,t in enumerate(_v_div):
            if scale > t:
                set_scale = _v_div[i]
        if trigger > min_trigger:
            trigger = min_trigger
        scope.set_y_scale(1,set_scale)
<<<<<<< HEAD
        scope.set_edge_trigger(trigger,1,True)
    scope.set_single_acquisition()
    scope.lock()
    sc.fire_sequence()
    pin = None
    while not comms_flags.valid_pin(pin,channel):
        time.sleep(0.1)
        pin, _ = sc.read_pin_sequence()
    print "PIN:",pin
=======
        if scope_name == "Tektronix":
            scope.set_edge_trigger(trigger,1,True)
        else:
            scope.set_trigger(1, trigger, True)
    if scope_name == "Tektronix":
        scope.set_single_acquisition()
        scope.lock()
    else:
        scope.set_trigger_mode("single")
        scope.enable_trigger()
        time.sleep(0.1)
    sc.fire_sequence()
    pin = None
    while pin==None:
        pin, _ = sc.read_pin_sequence()
    print "PIN (min_volt):",pin
>>>>>>> d2c5576f
    #single pulse fired, read from the scope  
    if scope_name == "Tektronix":
        min_volt = float(scope.measure(1,"minimum"))
        scope.unlock()
    else:        
        min_volt = float(scope.measure(1,"minimum"))
        if min_volt<-9000:
            print "LeCroy:bad measurement, set min volt to -0.5V"
            min_volt = -0.5
    print "MINIMUM MEASUREMENT:", min_volt
    return min_volt
    

def sweep(dir_out,file_out,box,channel,width,delay,scope,min_volt=None,min_trigger=-0.005):
    """Perform a measurement using a default number of
    pulses, with user defined width, channel and rate settings.
    """
    print '____________________________'
    print width
    #fixed options
    height = 16383    
    fibre_delay = 0
    trigger_delay = 0
    pulse_number = 1000
    #first select the correct channel and provide settings
    logical_channel = (box-1)*8 + channel
    
    if scope_name=="Tektronix":
        # first, run a single acquisition with a forced trigger, effectively to clear the waveform
        scope.set_single_acquisition()
        time.sleep(0.1) #needed for now to get the force to work...
        scope._connection.send("trigger:state ready")
        time.sleep(0.1)
        scope._connection.send("trigger force")
        time.sleep(0.1)
    else:
        # Setup averaging and set to 0 averages
        scope.reset_averaging("A")
        scope.set_averaging("A", 1, 512)
        
    #if no trigger settings, run a test fire
    if min_volt==None:
        min_volt = get_min_volt(logical_channel,height,width,
                                delay,scope,min_trigger=min_trigger)

    sc.select_channel(logical_channel)
    sc.set_pulse_width(width)
    sc.set_pulse_height(16383)
    sc.set_pulse_delay(delay)
    sc.set_fibre_delay(fibre_delay)
    sc.set_trigger_delay(trigger_delay)
  
    #set the trigger level to half the minimum value (and ensure a good scale)
    trigger = min_volt / 2
    if trigger > min_trigger:
        trigger = min_trigger
    volts_div = math.fabs(min_volt / 4) # 6 divs total, plus some leaway
    volts_div_setting = None
    #find the correct volts/div
    for i,t in enumerate(_v_div):
        if volts_div > t:
            if i<(len(_v_div)-2):
                volts_div_setting = _v_div[i+1]
            else:
                volts_div_setting = _v_div[-2]
    if volts_div_setting ==None:
        volts_div_setting = _v_div[0] # set to minimal
    print "VDIV",volts_div,volts_div_setting

    scope.set_y_scale(1,volts_div_setting)    
    if scope=="Tektronix":
        scope.set_edge_trigger(trigger,1,True)
        scope.set_average_acquisition(1000)
        scope.lock()
    else:
        # Also set the y offset
        scope.set_y_position(1, volts_div_setting*2)
        scope.set_y_position("A", 0)
        scope.set_trigger_mode("normal")
        scope.enable_trigger()
        scope.set_trigger(1, trigger, True)
    sc.set_pulse_number(pulse_number)

    sc.fire_sequence()
    #wait for the sequence to end
    tsleep = pulse_number * (delay*1e-3 + 210e-6)
    time.sleep(tsleep) #add the offset in
    pin = None
<<<<<<< HEAD
    while not comms_flags.valid_pin(pin,channel):
        time.sleep(0.1)
        pin, _ = sc.read_pin_sequence()
    print "PIN:",pin
=======
   # while not comms_flags.valid_pin(pin,channel):
    while pin==None:
        pin, _ = sc.read_pin_sequence()
    print "PIN (sweep):",pin
>>>>>>> d2c5576f
    #should now have an averaged waveform
    directory = "%s/channel_%02d"%(dir_out,logical_channel)
    if not os.path.exists(directory):
        os.makedirs(directory)

    ## create an output file and save
    fname = "%s/Chan%02d_Width%05d" % (directory,logical_channel,width)

    if scope_name=="Tektronix":
        waveform = scope.get_waveform(1)
        if waveform!=None:
            results = utils.PickleFile(fname,1)
            results.set_meta_data("timeform_1",scope.get_timeform(1))
            results.add_data(waveform,1)    
            results.save()
            results.close()
        else:
            print "SKIPPING WAVEFORM FOR WIDTH",width
    else:
        waveform = scope.save_waveform("A", fname)
                
    #have saved a waveform, now save rise,fall,pin etc
    
    results = {}
<<<<<<< HEAD

    results["area"] = (scope.measure(1,"area")) 
    results["rise"] = (scope.measure(1,"rise")) 
    results["fall"] = (scope.measure(1,"fall")) 
    results["width"] = (scope.measure(1,"nwidth")) 
    results["minimum"] = (scope.measure(1,"minimum"))
    results["pin"] = pin[channel]
    print results

    scope.unlock()
=======
    
    if scope_name=="Tektronix":
        results["area"] = (scope.measure(1,"area")) 
        results["rise"] = (scope.measure(1,"rise")) 
        results["fall"] = (scope.measure(1,"fall")) 
        results["width"] = (scope.measure(1,"nwidth")) 
        results["minimum"] = (scope.measure(1,"minimum"))
        scope.unlock()    
    else:
        results["area"] = (scope.measure("A","area")) 
        results["rise"] = (scope.measure("A","rise")) 
        results["fall"] = (scope.measure("A","fall")) 
        results["width"] = (scope.measure("A","width")) 
        results["minimum"] = (scope.measure("A","minimum"))
    results["pin"] = pin[channel]
>>>>>>> d2c5576f

    return results<|MERGE_RESOLUTION|>--- conflicted
+++ resolved
@@ -17,13 +17,9 @@
     pass
 import sys
 
-<<<<<<< HEAD
-port = "/dev/tty.usbserial-FTE3C0PG"
-=======
 port_name = "/dev/tty.usbserial-FTF5YKDL"
 ## TODO: better way of getting the scope type
 scope_name = "Tektronix"
->>>>>>> d2c5576f
 _boundary = [0,1.5e-3,3e-3,7e-3,15e-3,30e-3,70e-3,150e-3,300e-3,700e-3,1000]
 _v_div = [1e-3,2e-3,5e-3,10e-3,20e-3,50e-3,100e-3,200e-3,500e-3,1.0,1000]
 sc = None
@@ -55,16 +51,11 @@
     sc.set_fibre_delay(0)
     sc.set_pulse_number(1)
     if scale==None or trigger==None:
-<<<<<<< HEAD
-        scope.set_y_scale(0.25,1) # set to 1V/Div initially
-        scope.set_edge_trigger(-0.5,1,True)
-=======
         scope.set_y_scale(1,1) # set to 1V/Div initially
         if scope_name == "Tektronix":
             scope.set_edge_trigger(-0.5,1,True)
         else:
             scope.set_trigger(1, -0.5, True)
->>>>>>> d2c5576f
     else:
         #check the scale and trigger are reasonable
         set_scale = scale
@@ -75,17 +66,6 @@
         if trigger > min_trigger:
             trigger = min_trigger
         scope.set_y_scale(1,set_scale)
-<<<<<<< HEAD
-        scope.set_edge_trigger(trigger,1,True)
-    scope.set_single_acquisition()
-    scope.lock()
-    sc.fire_sequence()
-    pin = None
-    while not comms_flags.valid_pin(pin,channel):
-        time.sleep(0.1)
-        pin, _ = sc.read_pin_sequence()
-    print "PIN:",pin
-=======
         if scope_name == "Tektronix":
             scope.set_edge_trigger(trigger,1,True)
         else:
@@ -102,7 +82,6 @@
     while pin==None:
         pin, _ = sc.read_pin_sequence()
     print "PIN (min_volt):",pin
->>>>>>> d2c5576f
     #single pulse fired, read from the scope  
     if scope_name == "Tektronix":
         min_volt = float(scope.measure(1,"minimum"))
@@ -191,17 +170,10 @@
     tsleep = pulse_number * (delay*1e-3 + 210e-6)
     time.sleep(tsleep) #add the offset in
     pin = None
-<<<<<<< HEAD
-    while not comms_flags.valid_pin(pin,channel):
-        time.sleep(0.1)
-        pin, _ = sc.read_pin_sequence()
-    print "PIN:",pin
-=======
    # while not comms_flags.valid_pin(pin,channel):
     while pin==None:
         pin, _ = sc.read_pin_sequence()
     print "PIN (sweep):",pin
->>>>>>> d2c5576f
     #should now have an averaged waveform
     directory = "%s/channel_%02d"%(dir_out,logical_channel)
     if not os.path.exists(directory):
@@ -226,18 +198,6 @@
     #have saved a waveform, now save rise,fall,pin etc
     
     results = {}
-<<<<<<< HEAD
-
-    results["area"] = (scope.measure(1,"area")) 
-    results["rise"] = (scope.measure(1,"rise")) 
-    results["fall"] = (scope.measure(1,"fall")) 
-    results["width"] = (scope.measure(1,"nwidth")) 
-    results["minimum"] = (scope.measure(1,"minimum"))
-    results["pin"] = pin[channel]
-    print results
-
-    scope.unlock()
-=======
     
     if scope_name=="Tektronix":
         results["area"] = (scope.measure(1,"area")) 
@@ -253,6 +213,5 @@
         results["width"] = (scope.measure("A","width")) 
         results["minimum"] = (scope.measure("A","minimum"))
     results["pin"] = pin[channel]
->>>>>>> d2c5576f
 
     return results